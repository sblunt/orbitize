from setuptools import setup, find_packages, Extension
import re
from Cython.Build import build_ext
import numpy
import sys




# auto-updating version code stolen from RadVel
def get_property(prop, project):
    result = re.search(r'{}\s*=\s*[\'"]([^\'"]*)[\'"]'.format(prop),
                       open(project + '/__init__.py').read())
    return result.group(1)

def get_ext_modules():
    return [Extension(
        name="orbitize._kepler",
        sources=["orbitize/_kepler.pyx", "orbitize/kepler.cc"],
        include_dirs = [numpy.get_include()],  # .../site-packages/numpy/core/include
        language="c++"
        )]

setup(
    name='orbitize',
    version=get_property('__version__', 'orbitize'),
    description='orbitize! Turns imaging data into orbits',
    url='https://github.com/sblunt/orbitize',
    author='',
    author_email='',
    license='BSD',
    packages=find_packages(),
    zip_safe=False,
    classifiers=[
        # Indicate who your project is intended for
        'Intended Audience :: Science/Research',
        'Topic :: Scientific/Engineering :: Astronomy',

        # Pick your license as you wish (should match "license" above)
        'License :: OSI Approved :: BSD License',

        # Specify the Python versions you support here. In particular, ensure
        # that you indicate whether you support Python 2, Python 3 or both.
        'Programming Language :: Python :: 2.7',
        'Programming Language :: Python :: 3.6',
        ],
    keywords='Orbits Astronomy Astrometry',
<<<<<<< HEAD
    install_requires=['numpy', 'scipy', 'astropy', 'emcee', 'pytest>=3.0.0']
=======
    install_requires=['numpy', 'scipy', 'astropy', 'emcee','cython'],
    setup_requires=['cython>=0.x',],
    ext_modules = get_ext_modules(),
    cmdclass = {'build_ext': build_ext}
>>>>>>> af43267a
    )<|MERGE_RESOLUTION|>--- conflicted
+++ resolved
@@ -45,12 +45,8 @@
         'Programming Language :: Python :: 3.6',
         ],
     keywords='Orbits Astronomy Astrometry',
-<<<<<<< HEAD
-    install_requires=['numpy', 'scipy', 'astropy', 'emcee', 'pytest>=3.0.0']
-=======
-    install_requires=['numpy', 'scipy', 'astropy', 'emcee','cython'],
+    install_requires=['numpy', 'scipy', 'astropy', 'emcee','cython', 'pytest>=3.0.0'],
     setup_requires=['cython>=0.x',],
     ext_modules = get_ext_modules(),
     cmdclass = {'build_ext': build_ext}
->>>>>>> af43267a
     )