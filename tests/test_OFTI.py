--- conflicted
+++ resolved
@@ -252,15 +252,8 @@
 
 
 if __name__ == "__main__":
-<<<<<<< HEAD
+
     # test_scale_and_rotate()
     # test_run_sampler()
     test_OFTI_multiplanet()
-    print("Done!")
-=======
-    #test_scale_and_rotate()
-    test_run_sampler()
-    test_OFTI_covariances()
-    # test_OFTI_multiplanet()
-    # print("Done!")
->>>>>>> 6d0c6007
+    print("Done!")