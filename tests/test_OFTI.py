--- conflicted
+++ resolved
@@ -60,14 +60,8 @@
     assert sep_sar == pytest.approx(sar_epoch['quant1'], abs=sar_epoch['quant1_err'])
     assert pa_sar == pytest.approx(sar_epoch['quant2'], abs=sar_epoch['quant2_err'])
 
-
-<<<<<<< HEAD
 def test_run_sampler(num_cores=8):
     
-=======
-def test_run_sampler():
-
->>>>>>> d41b4d7f
     # initialize sampler
     myDriver = orbitize.driver.Driver(input_file, 'OFTI',
     1, 1.22, 56.95,mass_err=0.08, plx_err=0.26)
