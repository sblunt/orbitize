--- conflicted
+++ resolved
@@ -25,22 +25,15 @@
 
     # perform scale-and-rotate
     myDriver = orbitize.driver.Driver(input_file, 'OFTI',
-<<<<<<< HEAD
     1, 1.22, 56.95, mass_err=0.08, plx_err=0.26)
-=======
-                                      1, 1.22, 56.95, mass_err=0.08, plx_err=0.26)
->>>>>>> fd5f9a27
 
     s = myDriver.sampler
     samples = s.prepare_samples(100)
 
     sma, ecc, inc, argp, lan, tau, plx, mtot = [samp for samp in samples]
 
-<<<<<<< HEAD
-    ra, dec, vc = kepler.calc_orbit(s.epochs, sma, ecc, inc, argp, lan, tau, plx, mtot)
-=======
+
     ra, dec, vc = orbitize.kepler.calc_orbit(s.epochs, sma, ecc, inc, argp, lan, tau, plx, mtot, tau_ref_epoch=0)
->>>>>>> fd5f9a27
     sep, pa = orbitize.system.radec2seppa(ra, dec)
     sep_sar, pa_sar = np.median(sep[s.epoch_idx]), np.median(pa[s.epoch_idx])
 
@@ -56,18 +49,6 @@
     s.results.plot_orbits(start_mjd=s.epochs[0])
 
     samples = s.results.post
-<<<<<<< HEAD
-    sma = samples[:,0]
-    ecc = samples[:,1]
-    inc = samples[:,2]
-    argp = samples[:,3]
-    lan = samples[:,4]
-    tau = samples[:,5]
-    plx = samples[:,6]
-    mtot = samples[:,7]
-
-    ra, dec, vc = kepler.calc_orbit(s.epochs, sma, ecc, inc, argp, lan, tau, plx, mtot)
-=======
     sma = samples[:, 0]
     ecc = samples[:, 1]
     inc = samples[:, 2]
@@ -79,7 +60,6 @@
 
     ra, dec, vc = orbitize.kepler.calc_orbit(s.epochs, sma, ecc, inc, argp, lan, tau, plx, mtot, tau_ref_epoch=0)
     assert np.max(lan) > np.pi
->>>>>>> fd5f9a27
     sep, pa = orbitize.system.radec2seppa(ra, dec)
     sep_sar, pa_sar = np.median(sep[s.epoch_idx]), np.median(pa[s.epoch_idx])
 
@@ -112,11 +92,7 @@
 
     # initialize sampler
     myDriver = orbitize.driver.Driver(input_file, 'OFTI',
-<<<<<<< HEAD
     1, 1.22, 56.95, mass_err=0.08, plx_err=0.26)
-=======
-                                      1, 1.22, 56.95, mass_err=0.08, plx_err=0.26)
->>>>>>> fd5f9a27
 
     s = myDriver.sampler
 
@@ -127,21 +103,12 @@
     s.run_sampler(0, num_samples=1)
 
     # test to make sure outputs are reasonable
-<<<<<<< HEAD
     start=time.time()
     orbits = s.run_sampler(1000, num_cores=4)
     end=time.time()
 
     print()
     print("Runtime: " + str(end-start) +" s")
-=======
-    start = time.time()
-    orbits = s.run_sampler(1000, num_cores=4)
-
-    end = time.time()
-    print()
-    print("Runtime: "+str(end-start) + " s")
->>>>>>> fd5f9a27
     print()
     print(orbits[0])
 
@@ -188,7 +155,6 @@
     assert isinstance(samples[-3], np.ndarray)
 
 
-<<<<<<< HEAD
 def profile_system():
     import pycuda.driver
     # pycuda.driver.initialize_profiler()
@@ -237,12 +203,6 @@
     print()
     print(orbits[0])
 
-if __name__ == "__main__":
-    # test_scale_and_rotate()
-    # test_run_sampler()
-    profile_system()
-    print("Done!")
-=======
 def test_OFTI_multiplanet():
     # initialize sampler
     input_file = os.path.join(orbitize.DATADIR, "test_val_multi.csv")
@@ -271,8 +231,8 @@
 
 
 if __name__ == "__main__":
-    test_scale_and_rotate()
+    # test_scale_and_rotate()
     # test_run_sampler()
     # test_OFTI_multiplanet()
-    # print("Done!")
->>>>>>> fd5f9a27
+    profile_system()
+    print("Done!")