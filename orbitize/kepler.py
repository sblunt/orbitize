--- conflicted
+++ resolved
@@ -226,23 +226,12 @@
 
     Written: Jason Wang, 2018
     """
-<<<<<<< HEAD
-    print(manom, e)
-    alpha = (1.0 - e) / ((4.0 * e) + 0.5)
-    beta = (0.5 * manom) / ((4.0 * e) + 0.5)
-
-    aux = np.sqrt(beta**2.0 + alpha**3.0)
-    z = beta + aux
-    print(z)
-    z = z**(1.0/3.0)
-=======
 
     alpha = (1.0 - ecc) / ((4.0 * ecc) + 0.5)
     beta = (0.5 * manom) / ((4.0 * ecc) + 0.5)
 
     aux = np.sqrt(beta**2.0 + alpha**3.0)
     z = np.abs(beta + aux)**(1.0/3.0)
->>>>>>> 277e54d8
 
     s0 = z - (alpha/z)
     s1 = s0 - (0.078*(s0**5.0)) / (1.0 + ecc)
