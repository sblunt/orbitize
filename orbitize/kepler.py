--- conflicted
+++ resolved
@@ -17,7 +17,6 @@
 equation solver. Falling back to the slower NumPy implementation.")
     cext = False
 
-<<<<<<< HEAD
 if cuda_ext:
     import pycuda.driver as cuda
     import pycuda.autoinit
@@ -31,9 +30,6 @@
     d_eanom = None
     newton_gpu = None
 
-
-def calc_orbit(epochs, sma, ecc, inc, aop, pan, tau, plx, mtot, mass_for_Kamp=None, tau_ref_epoch=58849, tolerance=1e-9, max_iter=100, tau_warning=True, use_c=True, use_gpu = False):
-=======
 def tau_to_manom(date, sma, mtot, tau, tau_ref_epoch):
     """
     Gets the mean anomlay
@@ -64,8 +60,7 @@
     return mean_anom
 
 
-def calc_orbit(epochs, sma, ecc, inc, aop, pan, tau, plx, mtot, mass_for_Kamp=None, tau_ref_epoch=58849, tolerance=1e-9, max_iter=100, tau_warning=True):
->>>>>>> 00b05758
+def calc_orbit(epochs, sma, ecc, inc, aop, pan, tau, plx, mtot, mass_for_Kamp=None, tau_ref_epoch=58849, tolerance=1e-9, max_iter=100, tau_warning=True, use_c=True, use_gpu = False):
     """
     Returns the separation and radial velocity of the body given array of
     orbital parameters (size n_orbs) at given epochs (array of size n_dates)
