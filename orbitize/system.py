--- conflicted
+++ resolved
@@ -53,11 +53,8 @@
     def __init__(self, num_secondary_bodies, data_table, stellar_mass,
                  plx, mass_err=0, plx_err=0, restrict_angle_ranges=None,
                  tau_ref_epoch=58849, fit_secondary_mass=False, results=None,
-<<<<<<< HEAD
-                 use_c = True, use_gpu = False):
-=======
-                 hipparcos_number=None, fitting_basis='standard', hipparcos_filename=None):
->>>>>>> 2029a00b
+                 hipparcos_number=None, fitting_basis='standard', 
+                 hipparcos_filename=None, use_c=True, use_gpu=False):
 
         self.num_secondary_bodies = num_secondary_bodies
         self.sys_priors = []
@@ -381,14 +378,7 @@
         # add labels dictionary for parameter indexing
         self.param_idx = dict(zip(self.labels, np.arange(len(self.labels))))
 
-<<<<<<< HEAD
-        self.use_c = use_c
-        self.use_gpu = use_gpu
-
-    def compute_model(self, params_arr, use_c = None, use_gpu = None):
-=======
-    def compute_all_orbits(self, params_arr, epochs=None):
->>>>>>> 2029a00b
+    def compute_all_orbits(self, params_arr, epochs=None, use_c=True, use_gpu=False):
         """
         Calls orbitize.kepler.calc_orbit and optionally accounts for multi-body
         interactions, as well as computes total quantities like RV (without jitter/gamma)
@@ -411,17 +401,14 @@
 
         """
 
-<<<<<<< HEAD
         if use_c == None:
             use_c = self.use_c
         if use_gpu == None:
             use_gpu = self.use_gpu
-=======
         if epochs is None:
             epochs = self.data_table['epoch']
 
         n_epochs = len(epochs)
->>>>>>> 2029a00b
 
         if len(params_arr.shape) == 1:
             n_orbits = 1
@@ -500,11 +487,7 @@
                 masses[body_num] = mass
                 mtots[body_num] = mtot
 
-<<<<<<< HEAD
-            # i = 1,2,3... (companion index)
-=======
             # solve Kepler's equation
->>>>>>> 2029a00b
             raoff, decoff, vz_i = kepler.calc_orbit(
                 epochs, sma, ecc, inc, argp, lan, tau, plx, mtot,
                 mass_for_Kamp=m0, tau_ref_epoch=self.tau_ref_epoch, tau_warning=False, use_c = use_c, use_gpu = use_gpu
