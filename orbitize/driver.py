--- conflicted
+++ resolved
@@ -53,7 +53,6 @@
         if system_kwargs is None:
             system_kwargs = {}
 
-<<<<<<< HEAD
         #Check if RV data is included, make sure fit_secondary_mass=True
         if 'rv' in data_table['quant_type'] and ('fit_secondary_mass' not in system_kwargs or system_kwargs['fit_secondary_mass'] == False):
             raise Exception('If including RV data in orbit fit, set fit_secondary_mass=True')
@@ -64,13 +63,6 @@
         self.system = orbitize.system.System(
             num_secondary_bodies, data_table, stellar_mass,
             plx, mass_err=mass_err, plx_err=plx_err, **system_kwargs
-=======
-        # Initialize System object which stores data & sets priors
-        self.system = orbitize.system.System(
-            num_secondary_bodies, data_table, system_mass,
-            plx, mass_err=mass_err, plx_err=plx_err, 
-            fitting_basis=fitting_basis, **system_kwargs
->>>>>>> c52c24e8
         )
 
         # Initialize Sampler object, which has System object as an attribute.
