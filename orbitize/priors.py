import numpy as np
import sys
import abc

# Python 2 & 3 handle ABCs differently
if sys.version_info[0] < 3:
    ABC = abc.ABCMeta('ABC', (), {})
else:
    ABC = abc.ABC

class Prior(ABC):
    """
    Abstract base class for prior objects.
    All prior objects should inherit from this class.

    (written): Sarah Blunt, 2018
    """

    @abc.abstractmethod
    def draw_samples(self, num_samples):
        pass

    @abc.abstractmethod
    def compute_lnprob(self, element_array):
        pass

class GaussianPrior(Prior):
    """Gaussian prior.

    .. math::

        log(p(x|\\sigma, \\mu)) \\propto \\frac{(x - \\mu)}{\\sigma}

    Args:
        mu (float): mean of the distribution
        sigma (float): standard deviation of the distribution

    (written) Sarah Blunt, 2018
    """
    def __init__(self, mu, sigma):
        self.mu = mu
        self.sigma = sigma

    def draw_samples(self, num_samples):
        """
        Draw samples from a Gaussian distribution.

        Args:
            num_samples (float): the number of samples to generate

        Returns:
            numpy array of float: samples drawn from the appropriate
            Gaussian distribution. Array has length `num_samples`. 
        """
        samples = np.random.normal(
            loc=self.mu, scale=self.sigma, size=num_samples
            )
        return samples

    def compute_lnprob(self, element_array):
        """
        Compute log(probability) of an array of numbers wrt a Gaussian distibution.

        Args:
            element_array (numpy array of float): array of numbers. We want the 
                probability of drawing each of these from the appopriate Gaussian 
                distribution

        Returns:
            numpy array of float: array of log(probability) values, 
            corresponding to the probability of drawing each of the numbers 
            in the input `element_array`.
        """
        lnprob = (element_array - self.mu) / self.sigma
        return lnprob

class JeffreysPrior(Prior):
<<<<<<< HEAD
=======
    """
    This is the probability distribution p(x) propto 1/x.

    The __init__ method should take in a "min" and "max" value
    of the distribution, which correspond to the domain of the prior. 
    (If this is not implemented, the prior has a singularity at 0 and infinite
    integrated probability).

    Note: will need inverse transform sampling for this one.

    """
>>>>>>> 9503d550
    def __init__(self, min, max):
        pass
    def draw_samples(self, num_samples):
        pass
    def compute_lnprob(self, element_array):
        pass

class UniformPrior(Prior):
<<<<<<< HEAD
=======
    """
    This is the probability distribution p(x) propto constant.

    The __init__ method should take in a "min" and "max" value
    of the distribution, which correspond to the domain of the prior. 
    
    Note: can use numpy.random.random for this prior's ``draw_samples()``
    method.

    """
>>>>>>> 9503d550
    def __init__(self, min, max):
        pass
    def draw_samples(self, num_samples):
        pass
    def compute_lnprob(self, element_array):
<<<<<<< HEAD
        pass  


class CosPrior(Prior):
    def __init__(self, min, max):
=======
        pass

class SinPrior(Prior):
    """
    This is the probability distribution p(x) propto sin(x).

    The domain of this prior should be [0,pi].

    Note: will need inverse transform sampling for this one.

    """

    def __init__(self):
        pass
    def draw_samples(self, num_samples):
        pass
    def compute_lnprob(self, element_array):
        pass

class LinearPrior(Prior):
    """
    This is the probability distribution p(x) propto mx+b.

    The __init__ method should take in "m" and "b" values.

    Note: will need inverse transform sampling for this one.

    """
    def __init__(self, m, b):
>>>>>>> 9503d550
        pass
    def draw_samples(self, num_samples):
        pass
    def compute_lnprob(self, element_array):
<<<<<<< HEAD
        pass  

=======
        pass


if __name__ == '__main__':

    myPrior = GaussianPrior(1.3, 0.2)
    mySamples = myPrior.draw_samples(1)
    print(mySamples)

    myProbs = myPrior.compute_lnprob(mySamples)
    print(myProbs)

"""

GENERAL TIPS: 

- calculate the inverse transform sampling 
stuff on paper before trying to code it all up.
>>>>>>> 9503d550

- make sure to normalize the
probability distribution before performing 
inverse transform sampling.

- inverse transform sampling can be tricky. Let 
Sarah know if you run into problems.

"""


<|MERGE_RESOLUTION|>--- conflicted
+++ resolved
@@ -75,8 +75,6 @@
         return lnprob
 
 class JeffreysPrior(Prior):
-<<<<<<< HEAD
-=======
     """
     This is the probability distribution p(x) propto 1/x.
 
@@ -88,7 +86,6 @@
     Note: will need inverse transform sampling for this one.
 
     """
->>>>>>> 9503d550
     def __init__(self, min, max):
         pass
     def draw_samples(self, num_samples):
@@ -97,8 +94,6 @@
         pass
 
 class UniformPrior(Prior):
-<<<<<<< HEAD
-=======
     """
     This is the probability distribution p(x) propto constant.
 
@@ -109,19 +104,11 @@
     method.
 
     """
->>>>>>> 9503d550
     def __init__(self, min, max):
         pass
     def draw_samples(self, num_samples):
         pass
     def compute_lnprob(self, element_array):
-<<<<<<< HEAD
-        pass  
-
-
-class CosPrior(Prior):
-    def __init__(self, min, max):
-=======
         pass
 
 class SinPrior(Prior):
@@ -151,15 +138,10 @@
 
     """
     def __init__(self, m, b):
->>>>>>> 9503d550
         pass
     def draw_samples(self, num_samples):
         pass
     def compute_lnprob(self, element_array):
-<<<<<<< HEAD
-        pass  
-
-=======
         pass
 
 
@@ -178,7 +160,6 @@
 
 - calculate the inverse transform sampling 
 stuff on paper before trying to code it all up.
->>>>>>> 9503d550
 
 - make sure to normalize the
 probability distribution before performing 
