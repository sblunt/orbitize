import sys
import types
import os

<<<<<<< HEAD
# try:
#     c = 1
#     frames = []
#     while sys._getframe(c).f_globals.get('__name__'):
#         print("stack: ", sys._getframe(c).f_globals.get('__name__'))
#         c+= 1
# except:
#     pass

# print ('I am being imported by', frames)


__version__ = '1.5.0'
=======
__version__ = '1.13.1'
>>>>>>> fd5f9a27

# set Python env variable to keep track of example data dir
orbitize_dir = os.path.dirname(__file__)
DATADIR = os.path.join(orbitize_dir, 'example_data/')

# define functions for pickling class methods
def _pickle_method(method):
    func_name = method.im_func.__name__
    obj = method.im_self
    cls = method.im_class
    return _unpickle_method, (func_name, obj, cls)

def _unpickle_method(func_name, obj, cls):
    for cls in cls.mro():
        try:
            func = cls.__dict__[func_name]
        except KeyError:
            pass
        else:
            break
    return func.__get__(obj, cls)


if sys.version_info[0] < 3:
    import copy_reg
    copy_reg.pickle(types.MethodType, _pickle_method, _unpickle_method)


try:
    import pycuda.driver as cuda
    import pycuda.autoinit
    from pycuda.compiler import SourceModule

    cuda_ext = True
except:
    cuda_ext = False<|MERGE_RESOLUTION|>--- conflicted
+++ resolved
@@ -2,7 +2,6 @@
 import types
 import os
 
-<<<<<<< HEAD
 # try:
 #     c = 1
 #     frames = []
@@ -14,11 +13,7 @@
 
 # print ('I am being imported by', frames)
 
-
-__version__ = '1.5.0'
-=======
 __version__ = '1.13.1'
->>>>>>> fd5f9a27
 
 # set Python env variable to keep track of example data dir
 orbitize_dir = os.path.dirname(__file__)
