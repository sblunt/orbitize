import sys
import types
import os

<<<<<<< HEAD
# try:
#     c = 1
#     frames = []
#     while sys._getframe(c).f_globals.get('__name__'):
#         print("stack: ", sys._getframe(c).f_globals.get('__name__'))
#         c+= 1
# except:
#     pass

# print ('I am being imported by', frames)

__version__ = '1.15.4'
=======
__version__ = '1.16.1'
>>>>>>> 00b05758

# set Python env variable to keep track of example data dir
orbitize_dir = os.path.dirname(__file__)
DATADIR = os.path.join(orbitize_dir, 'example_data/')

# define functions for pickling class methods
def _pickle_method(method):
    func_name = method.im_func.__name__
    obj = method.im_self
    cls = method.im_class
    return _unpickle_method, (func_name, obj, cls)

def _unpickle_method(func_name, obj, cls):
    for cls in cls.mro():
        try:
            func = cls.__dict__[func_name]
        except KeyError:
            pass
        else:
            break
    return func.__get__(obj, cls)


if sys.version_info[0] < 3:
    import copy_reg
    copy_reg.pickle(types.MethodType, _pickle_method, _unpickle_method)


try:
    import pycuda.driver as cuda
    import pycuda.autoinit
    from pycuda.compiler import SourceModule

    cuda_ext = True
except:
    cuda_ext = False<|MERGE_RESOLUTION|>--- conflicted
+++ resolved
@@ -2,7 +2,6 @@
 import types
 import os
 
-<<<<<<< HEAD
 # try:
 #     c = 1
 #     frames = []
@@ -14,10 +13,7 @@
 
 # print ('I am being imported by', frames)
 
-__version__ = '1.15.4'
-=======
 __version__ = '1.16.1'
->>>>>>> 00b05758
 
 # set Python env variable to keep track of example data dir
 orbitize_dir = os.path.dirname(__file__)
