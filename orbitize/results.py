import numpy as np
import h5py
import os

import astropy.table as table

import orbitize.system
import orbitize.basis
import orbitize.plot
import orbitize.gaia, orbitize.hipparcos


class Results(object):
    """
    A class to store accepted orbital configurations from the sampler

    Args:
        system (orbitize.system.System): System object used to do the fit.
        sampler_name (string): name of sampler class that generated these results 
            (default: None).
        post (np.array of float): MxN array of orbital parameters
            (posterior output from orbit-fitting process), where M is the
            number of orbits generated, and N is the number of varying orbital
            parameters in the fit (default: None).
        lnlike (np.array of float): M array of log-likelihoods corresponding to
            the orbits described in ``post`` (default: None).
        version_number (str): version of orbitize that produced these results. 
        data (astropy.table.Table): output from ``orbitize.read_input.read_file()``
        curr_pos (np.array of float): for MCMC only. A multi-D array of the 
            current walker positions that is used for restarting a MCMC sampler. 

    Written: Henry Ngo, Sarah Blunt, 2018

    API Update: Sarah Blunt, 2021
    """

    def __init__(
        self, system=None, sampler_name=None, post=None, lnlike=None,
        version_number=None, curr_pos=None
    ):

        self.system = system
        self.sampler_name = sampler_name
        self.post = post
        self.lnlike = lnlike
        self.curr_pos = curr_pos
        self.version_number = version_number

        if self.system is not None:
            self.tau_ref_epoch = self.system.tau_ref_epoch
            self.labels = self.system.labels
            self.data = self.system.data_table
            self.num_secondary_bodies = self.system.num_secondary_bodies
            self.fitting_basis = self.system.fitting_basis
            self.basis = self.system.basis
            self.param_idx = self.system.param_idx
            self.standard_param_idx = self.system.basis.standard_basis_idx

    def add_samples(self, orbital_params, lnlikes, curr_pos=None): 
        """
        Add accepted orbits, their likelihoods, and the orbitize version number 
        to the results

        Args:
            orbital_params (np.array): add sets of orbital params (could be multiple) 
                to results
            lnlike (np.array): add corresponding lnlike values to results
            curr_pos (np.array of float): for MCMC only. A multi-D array of the 
                current walker positions

        Written: Henry Ngo, 2018

        API Update: Sarah Blunt, 2021
        """
        
        # Adding the orbitize version number to the results
        if self.version_number is None:
            self.version_number = orbitize.__version__

        # If no exisiting results then it is easy
        if self.post is None:
            self.post = orbital_params
            self.lnlike = lnlikes

        # Otherwise, need to append properly
        else:
            self.post = np.vstack((self.post, orbital_params))
            self.lnlike = np.append(self.lnlike, lnlikes)

        if curr_pos is not None:
            self.curr_pos = curr_pos

    def save_results(self, filename):
        """
        Save results.Results object to an hdf5 file

        Args:
            filename (string): filepath to save to

        Save attributes from the ``results.Results`` object.

        ``sampler_name``, ``tau_ref_epcoh``, ``version_number`` are attributes of the root group.
        ``post``, ``lnlike``, and ``parameter_labels`` are datasets
        that are members of the root group.

        Written: Henry Ngo, 2018

        API Update: Sarah Blunt, 2021
        """

        hf = h5py.File(filename, 'w')  # Creates h5py file object
        # Add sampler_name as attribute of the root group

        hf.attrs['sampler_name'] = self.sampler_name
        hf.attrs['version_number'] = self.version_number

        # Now add post and lnlike from the results object as datasets
        hf.create_dataset('post', data=self.post)
        # hf.create_dataset('data', data=self.data)
        if self.lnlike is not None:
            hf.create_dataset('lnlike', data=self.lnlike)

        if self.curr_pos is not None:
            hf.create_dataset("curr_pos", data=self.curr_pos)

        self.system.save(hf)

        hf.close()  # Closes file object, which writes file to disk

    def load_results(self, filename, append=False):
        """
        Populate the ``results.Results`` object with data from a datafile

        Args:
            filename (string): filepath where data is saved
            append (boolean): if True, then new data is added to existing object.
                If False (default), new data overwrites existing object

        See the ``save_results()`` method in this module for information on how the
        data is structured.

        Written: Henry Ngo, 2018
        
        API Update: Sarah Blunt, 2021
        """

        hf = h5py.File(filename, 'r')  # Opens file for reading
        # Load up each dataset from hdf5 file
        sampler_name = str(hf.attrs['sampler_name'])
        try:
            version_number = str(hf.attrs['version_number'])
        except KeyError:
            version_number = "<= 1.13"
        post = np.array(hf.get('post'))
        lnlike = np.array(hf.get('lnlike'))


        try:
            num_secondary_bodies = int(hf.attrs['num_secondary_bodies'])
        except KeyError:
            # old, has to be single planet fit
            num_secondary_bodies = 1  

        try:
            data_table = table.Table(np.array(hf.get('data')))
        except ValueError: # old version of results; add a dummy table
            data_table = table.Table(
                names = (
                    'epoch', 'object', 'quant1', 'quant1_err', 'quant2', 
                    'quant2_err', 'quant12_corr', 'quant_type', 'instrument'
                ),
                dtype=('<f8', '<i8', '<f8', '<f8', '<f8', '<f8', '<f8', 'S5', 'S5')
            )

        try: # these are all saved keywords introduced in v2
            restrict_angle_ranges = bool(hf.attrs['restrict_angle_ranges'])
            stellar_or_system_mass = float(hf.attrs['stellar_or_system_mass'])
            mass_err = float(hf.attrs['mass_err'])
            plx_err = float(hf.attrs['plx_err'])
            plx = float(hf.attrs['plx'])
            fit_secondary_mass = bool(hf.attrs['fit_secondary_mass'])
            use_rebound = bool(hf.attrs['use_rebound'])
        except KeyError:
            restrict_angle_ranges = False
            stellar_or_system_mass = np.nan
            plx = np.nan
            plx_err = 0
            mass_err = 0
            fit_secondary_mass = False
            use_rebound = False
        try:
            tau_ref_epoch = float(hf.attrs['tau_ref_epoch'])
        except KeyError:
            # probably an old results file when reference epoch was fixed at MJD = 0
            tau_ref_epoch = 0

        iad_data = hf.get("IAD_datafile")
        if iad_data is not None:

            tmpfile = 'tmpfile_OkToDeleteAfterFitFinishes'
            with open(tmpfile, 'w+') as f:
                try:
                    for l in np.array(iad_data):
                        f.write(l)
                except TypeError:
                    for l in np.array(iad_data):
                        f.write(l.decode('UTF-8'))

            hip_num = str(hf.attrs['hip_num'])
            alphadec0_epoch = float(hf.attrs['alphadec0_epoch'])
            renormalize_errors = bool(hf.attrs['renormalize_errors'])

            hipparcos_IAD = orbitize.hipparcos.HipparcosLogProb(
                tmpfile,
                hip_num,
                num_secondary_bodies,
                alphadec0_epoch,
                renormalize_errors,
            )

            # load Gaia data
            try:
                gaia_num = int(hf.attrs['gaia_num'])
                dr = str(hf.attrs['dr'])
                gaia = orbitize.gaia.GaiaLogProb(gaia_num, hipparcos_IAD, dr)
            except KeyError:
                gaia = None

            # alternatively load HGCA. Note requires hipparcos_IAD attribute
            gaiagost_data = hf.get("Gaia_GOST")
            if gaiagost_data is not None:
                
                tmpfile = 'tmpfile_OkToDeleteAfterFitFinishes'
                tmptbl = table.Table(np.array(gaiagost_data))
                tmptbl.write(tmpfile, format="ascii", overwrite=True)

                gaia = orbitize.gaia.HGCALogProb(int(hip_num), hipparcos_IAD, tmpfile)
                hipparcos_IAD = None # HGCA handles hipparocs, so don't want to pass Hipparcos also into the system


        else:
            hipparcos_IAD = None
            gaia = None


        try:
            fitting_basis = str(hf.attrs['fitting_basis'])
        except KeyError:
            # if key does not exist, then it was fit in the standard basis
            fitting_basis = 'Standard'

        self.system = orbitize.system.System(
            num_secondary_bodies, data_table, stellar_or_system_mass,
            plx, mass_err, plx_err, restrict_angle_ranges,
            tau_ref_epoch, fit_secondary_mass,
            hipparcos_IAD, gaia, fitting_basis, use_rebound
        )

        self.tau_ref_epoch = self.system.tau_ref_epoch
        self.labels = self.system.labels
        self.data = self.system.data_table
        self.num_secondary_bodies = self.system.num_secondary_bodies
        self.fitting_basis = self.system.fitting_basis
        self.basis = self.system.basis
        self.param_idx = self.system.param_idx
        self.standard_param_idx = self.basis.standard_basis_idx

        try:
            curr_pos = np.array(hf.get('curr_pos'))
        except KeyError:
            curr_pos = None

        hf.close()  # Closes file object

        # doesn't matter if append or not. Overwrite curr_pos if not None
        if curr_pos is not None:
            self.curr_pos = curr_pos

        # Adds loaded data to object as per append keyword
        if append:
            # if no sampler_name set, use the input file's value
            if self.sampler_name is None:
                self.sampler_name = sampler_name
            # otherwise only proceed if the sampler_names match
            elif self.sampler_name != sampler_name:
                raise Exception(
                    'Unable to append file {} to Results object. sampler_name of object and file do not match'.format(filename))
            # if no version_number set, use the input file's value
            if self.version_number is None:
                self.version_number = version_number
            # otherwise only proceed if the version_numbers match
            elif self.version_number != version_number:
                raise Exception(
                    'Unable to append file {} to Results object. version_number of object and file do not match'.format(filename))

            # Now append post and lnlike
            self.add_samples(post, lnlike)#, self.labels)
        else:

            # Only proceed if object is completely empty
            if self.sampler_name is None and self.post is None and self.lnlike is None and self.version_number is None:# and self.tau_ref_epoch is None :
                self.sampler_name = sampler_name
                self.version_number = version_number
                self.add_samples(post, lnlike)#, self.labels)

            else:
                raise Exception(
                    'Unable to load file {} to Results object. append is set to False but object is not empty'.format(filename))

    def print_results(self):
        """
        Prints median and 68% credible intervals alongside fitting labels
        """

        print('\nparam: med [68% CI]')
        print('-------------------\n')
        for i, l in enumerate(self.system.labels):
            print(
                '{}: {:.3f} [{:.3f} - {:.3f}]'.format(
                    l, 
                    np.median(self.post[:,i]),
                    np.quantile(self.post[:,i], 0.16),
                    np.quantile(self.post[:,i], 0.84)
                )
            )
        print('-------------------\n')
    
    def plot_corner(self, param_list=None, **corner_kwargs):
        """
        Wrapper for orbitize.plot.plot_corner
        """
        return orbitize.plot.plot_corner(self, param_list, **corner_kwargs)

    def plot_orbits(self, object_to_plot=1, start_mjd=51544.,
        num_orbits_to_plot=100, num_epochs_to_plot=100,
        square_plot=True, show_colorbar=True, cmap=orbitize.plot.cmap,
        sep_pa_color='lightgrey', sep_pa_end_year=2025.0,
        cbar_param='Epoch [year]', mod180=False, rv_time_series=False, 
        plot_astrometry=True,
        plot_astrometry_insts=False,
        fig=None
    ):
        """
        Wrapper for orbitize.plot.plot_orbits
        """

        return orbitize.plot.plot_orbits(
            self, object_to_plot=object_to_plot, start_mjd=start_mjd,
            num_orbits_to_plot=num_orbits_to_plot, 
            num_epochs_to_plot=num_epochs_to_plot,
            square_plot=square_plot, show_colorbar=show_colorbar, cmap=cmap,
            sep_pa_color=sep_pa_color, sep_pa_end_year=sep_pa_end_year,
            cbar_param=cbar_param, mod180=mod180, rv_time_series=rv_time_series, 
            plot_astrometry=plot_astrometry,
            plot_astrometry_insts=plot_astrometry_insts, 
            fig=fig
        )

<<<<<<< HEAD
    def chop_chains(self, burn, num_walkers=1000, trim=0):
        """
        Permanently removes steps from beginning (and/or end) of chains from the 
        Results object. Also updates `curr_pos` if steps are removed from the 
        end of the chain.

        Args:
            burn (int): The number of steps to remove from the beginning of the chains
            trim (int): The number of steps to remove from the end of the chians (optional)
            num_walkers (int): The number of walkers used in the sampler, default = 1000

        .. Warning:: Does not update bookkeeping arrays within `MCMC` sampler object.

        (written): Henry Ngo, 2019
        """

        # Retrieve information from results object
        flatchain = np.copy(self.post)
        total_samples, n_params = flatchain.shape
        n_steps = int(total_samples/num_walkers)
        flatlnlikes = np.copy(self.lnlike)

        # Reshape chain to (nwalkers, nsteps, nparams)
        chn = flatchain.reshape((num_walkers, n_steps, n_params))
        # Reshape lnlike to (nwalkers, nsteps)
        lnlikes = flatlnlikes.reshape((num_walkers, n_steps))

        # Find beginning and end indices for steps to keep
        keep_start = burn
        keep_end = n_steps - trim
        n_chopped_steps = n_steps - trim - burn

        # Update arrays in `sampler`: chain, lnlikes, lnlikes_alltemps (if PT), post
        chopped_chain = chn[:, keep_start:keep_end, :]
        chopped_lnlikes = lnlikes[:, keep_start:keep_end]

        # Update current position if trimmed from edge
        if trim > 0:
            self.curr_pos = chopped_chain[:, -1, :]

        # Flatten likelihoods and samples
        flat_chopped_chain = chopped_chain.reshape(num_walkers*n_chopped_steps, n_params)
        flat_chopped_lnlikes = chopped_lnlikes.reshape(num_walkers*n_chopped_steps)

        # Update results object associated with this sampler
        chopped_results = orbitize.results.Results(
            self.system, 
            sampler_name=self.__class__.__name__,
            post=flat_chopped_chain,
            lnlike=flat_chopped_lnlikes,
            version_number = orbitize.__version__,
            curr_pos = self.curr_pos
        )

        # Print a confirmation
        print('Chains successfully chopped. Results object updated.')
        return chopped_results

=======
    def plot_propermotion(self,
                          # system,
                          object_to_plot=1, start_mjd=44239.,
                          periods_to_plot=1, end_year=2030.0, alpha = 0.05,
                          num_orbits_to_plot=100, num_epochs_to_plot=100,
                          show_colorbar=True,
                          cmap=orbitize.plot.cmap,
                          cbar_param=None,
                    # fig=None
        ):
        """
        Wrapper for orbitize.plot.plot_propermotion
        """
>>>>>>> 1f91aac8

        return orbitize.plot.plot_propermotion(self, self.system,
                        object_to_plot=object_to_plot, start_mjd=start_mjd,
                        periods_to_plot=periods_to_plot, end_year=end_year,
                        alpha = alpha, num_orbits_to_plot=num_orbits_to_plot,
                        num_epochs_to_plot=num_epochs_to_plot,
                        show_colorbar=show_colorbar,
                        cmap=cmap,
                        cbar_param=cbar_param,
                        # fig=fig
                        )<|MERGE_RESOLUTION|>--- conflicted
+++ resolved
@@ -356,7 +356,6 @@
             fig=fig
         )
 
-<<<<<<< HEAD
     def chop_chains(self, burn, num_walkers=1000, trim=0):
         """
         Permanently removes steps from beginning (and/or end) of chains from the 
@@ -415,7 +414,6 @@
         print('Chains successfully chopped. Results object updated.')
         return chopped_results
 
-=======
     def plot_propermotion(self,
                           # system,
                           object_to_plot=1, start_mjd=44239.,
@@ -429,7 +427,6 @@
         """
         Wrapper for orbitize.plot.plot_propermotion
         """
->>>>>>> 1f91aac8
 
         return orbitize.plot.plot_propermotion(self, self.system,
                         object_to_plot=object_to_plot, start_mjd=start_mjd,
