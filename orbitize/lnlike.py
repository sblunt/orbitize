--- conflicted
+++ resolved
@@ -24,19 +24,6 @@
     	function should be an array of dimension 8 x 2 x 10,000.
 
     """
-<<<<<<< HEAD
-    residual = data - model
-    # if there are PA values, we should take the difference modulo angle wrapping
-    if np.size(seppa_indices) > 0:
-        residual[seppa_indices, 1] = np.arctan2(
-            np.sin(data[seppa_indices, 1] - model[seppa_indices, 1]), 
-            np.cos(data[seppa_indices, 1] - model[seppa_indices, 1])
-        )
-
-
-    chi2 = -0.5 * residual**2/errors**2
-
-=======
     if np.ndim(model) == 3:
         # move M dimension to the primary axis, so that numpy knows to iterate over it
         model = np.rollaxis(model, 2, 0) # now MxNobsx2 in dimensions
@@ -45,7 +32,7 @@
         model.shape = (1,) + model.shape
         third_dim = False
 
-    chi2 = (data - model)**2/errors**2
+    chi2 = -0.5 * (data - model)**2/errors**2
 
     # if there are PA values, we should take the difference modulo angle wrapping
     if np.size(seppa_indices) > 0:
@@ -53,7 +40,6 @@
             np.sin(data[seppa_indices, 1] - model[:, seppa_indices, 1]), 
             np.cos(data[seppa_indices, 1] - model[:, seppa_indices, 1])
         )**2 / errors[seppa_indices, 1]**2
->>>>>>> c66a59de
 
     if third_dim:
         # move M dimension back to the last axis
