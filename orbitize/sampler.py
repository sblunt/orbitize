import numpy as np
import astropy.units as u
import astropy.constants as consts
import sys
import abc
import math
import time
import orbitize.conversions

import emcee
import ptemcee
import multiprocessing as mp
from multiprocessing import Pool

import orbitize.lnlike
import orbitize.priors
import orbitize.kepler
from orbitize import cuda_ext
from orbitize.system import radec2seppa
import orbitize.results
import copy
import matplotlib.pyplot as plt

class Sampler(abc.ABC):
    """
    Abstract base class for sampler objects.
    All sampler objects should inherit from this class.

    Written: Sarah Blunt, 2018
    """

    def __init__(self, system, like='chi2_lnlike', custom_lnlike=None, use_c = True, use_gpu = False):
        self.system = system

        # check if `like` is a string or a function
        if callable(like):
            self.lnlike = like
        else:
            self.lnlike = getattr(orbitize.lnlike, like)

        self.custom_lnlike = custom_lnlike
        self.use_c = use_c
        self.use_gpu = use_gpu

        # check if need to handle covariances
        self.has_corr = np.any(~np.isnan(self.system.data_table['quant12_corr']))

    @abc.abstractmethod
    def run_sampler(self, total_orbits, use_c = None, use_gpu = None):
        pass

<<<<<<< HEAD
    def _logl(self, params, hipparcos=False, use_c, use_gpu):
=======
    def _logl(self, params):
>>>>>>> 00b05758
        """
        log likelihood function that interfaces with the orbitize objects
        Comptues the sum of the log likelihoods of the data given the input model

        Args:
            params (np.array of float): RxM array
                of fitting parameters, where R is the number of
                parameters being fit, and M is the number of orbits
                we need model predictions for. Must be in the same order
                documented in System() above. If M=1, this can be a 1d array.

        Returns:
            lnlikes (float): sum of all log likelihoods of the data given input model

        """
        # compute the model based on system params
<<<<<<< HEAD
        model, jitter = self.system.compute_model(params, use_c = use_c, use_gpu = use_gpu)
=======
        # jitter output from compute model

        # TODO SOFIA: pass in self.system.rebound keyword here

        model, jitter = self.system.compute_model(params)
>>>>>>> 00b05758

        # fold data/errors to match model output shape. In particualr, quant1/quant2 are interleaved
        data = np.array([self.system.data_table['quant1'], self.system.data_table['quant2']]).T

        # errors below required for lnlike function below
        errs = np.array([self.system.data_table['quant1_err'],
                         self.system.data_table['quant2_err']]).T
        # covariances/correlations, if applicable
        # we're doing this check now because the likelihood computation is much faster if we can skip it.
        if self.has_corr:
            corrs = self.system.data_table['quant12_corr']
        else:
            corrs = None

        # grab all seppa indices
        seppa_indices = self.system.all_seppa

        # compute lnlike
        lnlikes = self.lnlike(data, errs, corrs, model, jitter, seppa_indices)

        # return sum of lnlikes (aka product of likeliehoods)
        lnlikes_sum = np.nansum(lnlikes, axis=(0, 1))

        if self.custom_lnlike is not None:
            lnlikes_sum += self.custom_lnlike(params)
        
        if self.system.hipparcos_IAD is not None:

            # compute Ra/Dec predictions at the Hipparcos IAD epochs
            raoff_model, deoff_model, _ = self.system.compute_all_orbits(
                params, epochs=self.system.hipparcos_IAD.epochs_mjd
            ) 

            # select body 0 raoff/deoff predictions & feed into Hip IAD lnlike fn
            lnlikes_sum += self.system.hipparcos_IAD.compute_lnlike(
                raoff_model[:,0,:], deoff_model[:,0,:], params
            )

        return lnlikes_sum


class OFTI(Sampler,):
    """
    OFTI Sampler

    Args:
        like (string): name of likelihood function in ``lnlike.py``
        system (system.System): ``system.System`` object
        custom_lnlike (func): ability to include an addition custom likelihood function in the fit.
            the function looks like ``clnlikes = custon_lnlike(params)`` where ``params is a RxM array
            of fitting parameters, where R is the number of orbital paramters (can be passed in system.compute_model()),
            and M is the number of orbits we need model predictions for. It returns ``clnlikes`` which is an array of
            length M, or it can be a single float if M = 1.

    Written: Isabel Angelo, Sarah Blunt, Logan Pearce, 2018
    """
    def __init__(self, system, like='chi2_lnlike', custom_lnlike=None, use_c = True, use_gpu = False):

<<<<<<< HEAD
        super(OFTI, self).__init__(system, like=like, custom_lnlike=custom_lnlike, use_c = use_c, use_gpu = use_gpu)
      
=======
    def __init__(self, system, like='chi2_lnlike', custom_lnlike=None):

        super(OFTI, self).__init__(system, like=like, custom_lnlike=custom_lnlike)

        if (
            (self.system.hipparcos_IAD is not None) or 
            (len(self.system.rv[0] > 0))
        ):
            raise NotImplementedError(
                """
                You can only use OFTI with relative astrometry measurements 
                (no Hipparcos IAD or RVs... yet). Use MCMC, you overachiever, and
                settle in for a nice long orbit-fit. (But seriously, if you want 
                this functionality, let us know!)
                """
            )

>>>>>>> 00b05758
        # compute priors and columns containing ra/dec and sep/pa
        self.priors = self.system.sys_priors

        # convert RA/Dec rows to sep/PA
        convert_warning_print = False
        for body_num in np.arange(self.system.num_secondary_bodies) + 1:
            if len(self.system.radec[body_num]) > 0:
                # only print the warning once. 
                if not convert_warning_print:
                    print('Converting ra/dec data points in data_table to sep/pa. Original data are stored in input_table.')
                    convert_warning_print = True
                self.system.convert_data_table_radec2seppa(body_num=body_num)

        # these are of type astropy.table.column
        self.sep_observed = self.system.data_table[np.where(
            self.system.data_table['quant_type'] == 'seppa')]['quant1'].copy()
        self.pa_observed = self.system.data_table[np.where(
            self.system.data_table['quant_type'] == 'seppa')]['quant2'].copy()
        self.sep_err = self.system.data_table[np.where(
            self.system.data_table['quant_type'] == 'seppa')]['quant1_err'].copy()
        self.pa_err = self.system.data_table[np.where(
            self.system.data_table['quant_type'] == 'seppa')]['quant2_err'].copy()
        self.meas_object = self.system.data_table[np.where(
            self.system.data_table['quant_type'] == 'seppa')]['object'].copy()

        # this is OK, ONLY IF we are only using self.epochs for computing RA/Dec from Keplerian elements
        self.epochs = np.array(self.system.data_table['epoch']) - self.system.tau_ref_epoch

        # distinguishing all epochs from sep/pa epochs
        self.epochs_seppa = np.array(self.system.data_table[np.where(
            self.system.data_table['quant_type'] == 'seppa')]['epoch']) - self.system.tau_ref_epoch

        self.epochs_rv = np.array(self.system.data_table[np.where(
            self.system.data_table['quant_type'] == 'rv')]['epoch']) - self.system.tau_ref_epoch

        # choose scale-and-rotate epoch
        # for multiplanet support, this is now a list. 
        # For each planet, we find the measurment for it that corresponds to the smallest astrometric error
        self.epoch_idx = []
        min_sep_indices = np.argsort(self.sep_err) # indices of sep err sorted from smallest to higheset
        min_sep_indices_body = self.meas_object[min_sep_indices] # the corresponding body_num that these sorted measurements correspond to
        for i in range(self.system.num_secondary_bodies):
            body_num = i + 1
            this_object_meas = np.where(min_sep_indices_body == body_num)[0]
            if np.size(this_object_meas) == 0:
                # no data, no scaling
                self.epoch_idx.append(None)
                continue
            # get the smallest measurement belonging to this body
            best_epoch = min_sep_indices[this_object_meas][0] # already sorted by argsort
            self.epoch_idx.append(best_epoch)
        
        if len(self.system.rv[0]) > 0 and self.system.fit_secondary_mass:  # checking for RV data
            self.rv_observed = self.system.data_table[np.where(
                self.system.data_table['quant_type'] == 'rv')]['quant1'].copy()
            self.rv_err = self.system.data_table[np.where(
                self.system.data_table['quant_type'] == 'rv')]['quant1_err'].copy()

            self.epoch_rv_idx = [np.argmin(self.rv_observed),
                                 np.argmax(self.rv_observed)]

        # create an empty results object
        self.results = orbitize.results.Results(
            sampler_name=self.__class__.__name__,
            post=None,
            lnlike=None,
            tau_ref_epoch=self.system.tau_ref_epoch,
            data=self.system.data_table,
            num_secondary_bodies=self.system.num_secondary_bodies,
            fitting_basis=self.system.fitting_basis,
            basis=self.system.basis,
            extra_basis_args=self.system.extra_basis_kwargs
        )

    def prepare_samples(self, num_samples, use_c = None, use_gpu = None):
        """
        Prepare some orbits for rejection sampling. This draws random orbits
        from priors, and performs scale & rotate.

        Args:
            num_samples (int): number of orbits to draw and scale & rotate for
                OFTI to run rejection sampling on

        Return:
            np.array: array of prepared samples. The first dimension has size of
            num_samples. This should be passed into ``OFTI.reject()``
        """

<<<<<<< HEAD
        # TODO: modify to work for multi-planet systems

        if use_c is None:
            use_c = self.use_c
        if use_gpu is None:
            use_gpu = self.use_gpu


=======
>>>>>>> 00b05758
        # generate sample orbits
        samples = np.empty([len(self.priors), num_samples])
        for i in range(len(self.priors)):
            if hasattr(self.priors[i], "draw_samples"):
                samples[i, :] = self.priors[i].draw_samples(num_samples)
            else: # param is fixed & has no prior
                samples[i, :] = self.priors[i] * np.ones(num_samples)

        # Make Converison to Standard Basis:
        samples = self.system.basis.to_standard_basis(samples)
        
        for body_num in np.arange(self.system.num_secondary_bodies) + 1:

            sma = samples[self.system.basis.param_idx['sma{}'.format(body_num)],:]
            ecc = samples[self.system.basis.param_idx['ecc{}'.format(body_num)],:]
            inc = samples[self.system.basis.param_idx['inc{}'.format(body_num)],:]
            argp = samples[self.system.basis.param_idx['aop{}'.format(body_num)],:]
            lan = samples[self.system.basis.param_idx['pan{}'.format(body_num)],:]
            tau = samples[self.system.basis.param_idx['tau{}'.format(body_num)],:]
            plx = samples[self.system.basis.param_idx['plx'],:]
            if self.system.fit_secondary_mass:
                m0 = samples[self.system.basis.param_idx['m0'],:]
                m1 = samples[self.system.basis.param_idx['m{}'.format(body_num)],:]
                mtot = m0 + m1
            else:
                mtot = samples[self.system.basis.param_idx['mtot'],:]
                m1 = None
            
            min_epoch = self.epoch_idx[body_num - 1]
            if min_epoch is None:
                # Don't need to rotate and scale if no astrometric measurments for this body. Brute force rejection sampling
                continue

            period_prescale = np.sqrt(
                4*np.pi**2*(sma*u.AU)**3/(consts.G*(mtot*u.Msun))
            )
            period_prescale = period_prescale.to(u.day).value
            meananno = self.epochs[min_epoch]/period_prescale - tau

            # compute sep/PA of generated orbits
            ra, dec, _ = orbitize.kepler.calc_orbit(
                self.epochs[min_epoch], sma, ecc, inc, argp, lan, tau, plx, mtot, 
                tau_ref_epoch=0, mass_for_Kamp=m1, tau_warning=False, use_c = use_c, use_gpu = use_gpu
            )
            sep, pa = orbitize.system.radec2seppa(ra, dec) # sep[mas], PA[deg]

            # generate Gaussian offsets from observational uncertainties
            sep_offset = np.random.normal(
                0, self.sep_err[min_epoch], size=num_samples
            )
            pa_offset =  np.random.normal(
                0, self.pa_err[min_epoch], size=num_samples
            )

            # calculate correction factors
            sma_corr = (sep_offset + self.sep_observed[min_epoch])/sep
            lan_corr = (pa_offset + self.pa_observed[min_epoch] - pa)

            # perform scale-and-rotate
            sma *= sma_corr # [AU]
            lan += np.radians(lan_corr) # [rad]
            lan = (lan + 2 * np.pi) % (2 * np.pi)

            if self.system.restrict_angle_ranges:
                argp[lan >= np.pi] += np.pi
                argp = argp % (2 * np.pi)
                lan[lan >= np.pi] -= np.pi

            period_new = np.sqrt(
                4*np.pi**2*(sma*u.AU)**3/(consts.G*(mtot*u.Msun))
            )
            period_new = period_new.to(u.day).value

            tau = (self.epochs[min_epoch]/period_new - meananno) % 1

            # updates samples with new values of sma, pan, tau
            samples[self.system.basis.param_idx['sma{}'.format(body_num)],:] = sma
            samples[self.system.basis.param_idx['aop{}'.format(body_num)],:] = argp
            samples[self.system.basis.param_idx['pan{}'.format(body_num)],:] = lan
            samples[self.system.basis.param_idx['tau{}'.format(body_num)],:] = tau

        return samples

    def reject(self, samples, use_c = None, use_gpu = None):
        """
        Runs rejection sampling on some prepared samples.

        Args:
            samples (np.array): array of prepared samples. The first dimension \
                has size ``num_samples``. This should be the output of \
                ``prepare_samples()``.

        Return:spectrum_index = trueorder - config['ordmin']
            tuple:

                np.array: a subset of ``samples`` that are accepted based on the
                data.

                np.array: the log likelihood values of the accepted orbits.

        """
        if use_c is None:
            use_c = self.use_c
        if use_gpu is None:
            use_gpu = self.use_gpu

        lnp = self._logl(samples, use_c, use_gpu)

        # we just want the chi2 term for rejection, so compute the Gaussian normalization term and remove it
        errs = np.array([self.system.data_table['quant1_err'],
                         self.system.data_table['quant2_err']]).T

        if self.has_corr:
            corrs = self.system.data_table['quant12_corr']
        else:
            corrs = None
        lnp_scaled = lnp - orbitize.lnlike.chi2_norm_term(errs, corrs)

        # account for user-set priors on PAN that were destroyed by scale-and-rotate
        for body_num in np.arange(self.system.num_secondary_bodies) + 1:

            pan_idx = self.system.basis.param_idx['pan{}'.format(body_num)]

            pan_prior = self.system.sys_priors[pan_idx]
            if pan_prior is not orbitize.priors.UniformPrior:

                # apply PAN prior
                lnp_scaled += pan_prior.compute_lnprob(samples[pan_idx,:])

            # prior is uniform but with different bounds that OFTI expects
            elif (pan_prior.minval != 0) or (
                (pan_prior.maxval != np.pi) or (pan_prior.maxval != 2*np.pi)
            ):
                
                samples_outside_pan_prior = np.where(
                    (samples[pan_idx,:] < pan_prior.minval) or 
                    (samples[pan_idx,:] > pan_prior.maxval)
                )[0]

                lnp_scaled[samples_outside_pan_prior] = -np.inf

        # reject orbits with probability less than a uniform random number
        random_samples = np.log(np.random.random(len(lnp)))
        saved_orbit_idx = np.where(lnp_scaled > random_samples)[0]
        saved_orbits = np.array([samples[:, i] for i in saved_orbit_idx])
        lnlikes = np.array([lnp[i] for i in saved_orbit_idx])

        return saved_orbits, lnlikes

<<<<<<< HEAD
    def _sampler_process(self, output, total_orbits, num_cores, use_c, use_gpu, num_samples=10000, Value=0, lock=None):
=======
    def _sampler_process(self, output, total_orbits, num_samples=10000, Value=0, lock=None):
>>>>>>> 00b05758
        """
        Runs OFTI until it finds the number of total accepted orbits desired.
        Meant to be called by run_sampler.

        Args:
            output (manager.Queue): manager.Queue object to store results
            total_orbits (int): total number of accepted orbits desired by user
            num_samples (int): number of orbits to prepare for OFTI to run
                rejection sampling on
            Value (mp.Value(int)): global counter for the orbits generated
            lock: mp.lock object to prevent issues caused by access to shared
                  memory by multiple processes
        Returns:
            tuple of:
                output_orbits (np.array): array of accepted orbits,
                                        size: total_orbits
                output_lnlikes (np.array): array of log probabilities,
                                       size: total_orbits

        """

        np.random.seed()

        n_orbits_saved = 0
        output_orbits = np.empty((total_orbits, len(self.priors)))
        output_lnlikes = np.empty(total_orbits)

        # add orbits to `output_orbits` until `total_orbits` are saved
        while n_orbits_saved < total_orbits:

            samples = self.prepare_samples(num_samples, use_c = use_c, use_gpu = use_gpu)
            accepted_orbits, lnlikes = self.reject(samples, use_c = use_c, use_gpu = use_gpu)

            if len(accepted_orbits) == 0:
                pass
            else:
                n_accepted = len(accepted_orbits)
                maxindex2save = np.min([n_accepted, total_orbits - n_orbits_saved])
                output_orbits[n_orbits_saved: n_orbits_saved +
                              n_accepted] = accepted_orbits[0:maxindex2save]
                output_lnlikes[n_orbits_saved: n_orbits_saved+n_accepted] = lnlikes[0:maxindex2save]
                n_orbits_saved += maxindex2save

                # add to the value of the global variable
                with lock:
                    Value.value += maxindex2save

        output.put((np.array(output_orbits), output_lnlikes))
        return (np.array(output_orbits), output_lnlikes)

    def run_sampler(self, total_orbits, num_samples=10000, num_cores=None, use_c=None, use_gpu=None):
        """
        Runs OFTI in parallel on multiple cores until we get the number of total accepted orbits we want.
        Args:
            total_orbits (int): total number of accepted orbits desired by user
            num_samples (int): number of orbits to prepare for OFTI to run
                rejection sampling on. Defaults to 10000.
            num_cores (int): the number of cores to run OFTI on. Defaults to
                             number of cores availabe.
        Return:
            output_orbits (np.array): array of accepted orbits. Size: total_orbits.

        Written by: Vighnesh Nagpal(2019)

        """
        if use_c is None:
            use_c = self.use_c
        if use_gpu is None:
            use_gpu = self.use_gpu

        if use_gpu and cuda_ext:
            if num_cores and num_cores > 1:
                print("Warning: Only 1 core can be used with GPU")
            num_cores = 1
            print("using GPU!!!")

        if num_cores!=1:
            if num_cores==None:
                num_cores=mp.cpu_count()
            
            results=[]
            # orbits_saved is a global counter for the number of orbits generated 
            orbits_saved=mp.Value('i',0)
            
            manager = mp.Manager()            
            output = manager.Queue()

            # setup the processes
            lock = mp.Lock()
            nrun_per_core = int(np.ceil(float(total_orbits)/float(num_cores)))

            processes = [
                mp.Process(
                    target=self._sampler_process,
<<<<<<< HEAD
                    args=(output,nrun_per_core,num_cores,use_c,use_gpu,num_samples,
                        orbits_saved,lock)
=======
                    args=(output, nrun_per_core, num_samples,
                          orbits_saved, lock)
>>>>>>> 00b05758
                ) for x in range(num_cores)
            ]

            # start the processes
            for p in processes:
                p.start()

            # print out the number of orbits generated every second
            while orbits_saved.value < total_orbits:
                print(str(orbits_saved.value)+'/'+str(total_orbits)+' orbits found', end='\r')
                time.sleep(0.1)

            print(str(total_orbits)+'/'+str(total_orbits)+' orbits found', end='\r')

            # join the processes
            for p in processes:
                p.join()
            # get the results of each process from the queue
            for p in processes:
                results.append(output.get())

            # filling up the output_orbits array
            output_orbits = np.zeros((total_orbits, len(self.priors)))
            output_lnlikes = np.empty(total_orbits)
            pos = 0

            for p in results:
                num_to_fill = np.min([len(p[0]), total_orbits - pos])
                output_orbits[pos:pos+num_to_fill] = p[0][0:num_to_fill]
                output_lnlikes[pos:pos+num_to_fill] = p[1][0:num_to_fill]
                pos += num_to_fill

            self.results.add_samples(
                np.array(output_orbits),
                output_lnlikes, labels=self.system.labels
            )
            return output_orbits

        else:
            # this block is executed if num_cores=1
            n_orbits_saved = 0
            output_orbits = np.empty((total_orbits, len(self.priors)))
            output_lnlikes = np.empty(total_orbits)

            # add orbits to `output_orbits` until `total_orbits` are saved
            while n_orbits_saved < total_orbits:
                samples = self.prepare_samples(num_samples, use_c = use_c, use_gpu = use_gpu)
                accepted_orbits, lnlikes = self.reject(samples, use_c = use_c, use_gpu = use_gpu)

                if len(accepted_orbits) == 0:
                    pass
                else:
                    n_accepted = len(accepted_orbits)
                    maxindex2save = np.min([n_accepted, total_orbits - n_orbits_saved])

                    output_orbits[n_orbits_saved: n_orbits_saved +
                                  n_accepted] = accepted_orbits[0:maxindex2save]
                    output_lnlikes[n_orbits_saved: n_orbits_saved +
                                   n_accepted] = lnlikes[0:maxindex2save]
                    n_orbits_saved += maxindex2save

                    # print progress statement
                    print(str(n_orbits_saved)+'/'+str(total_orbits)+' orbits found', end='\r')

            self.results.add_samples(
                np.array(output_orbits),
                output_lnlikes, labels=self.system.labels
            )

            return output_orbits


class MCMC(Sampler):
    """
    MCMC sampler. Supports either parallel tempering or just regular MCMC. Parallel tempering will be run if ``num_temps`` > 1
    Parallel-Tempered MCMC Sampler uses ptemcee, a fork of the emcee Affine-infariant sampler
    Affine-Invariant Ensemble MCMC Sampler uses emcee.

    .. Warning:: may not work well for multi-modal distributions

    Args:
        system (system.System): system.System object
        num_temps (int): number of temperatures to run the sampler at. Parallel tempering will be
            used if num_temps > 1 (default=20)
        num_walkers (int): number of walkers at each temperature (default=1000)
        num_threads (int): number of threads to use for parallelization (default=1)
        like (str): name of likelihood function in ``lnlike.py``
        custom_lnlike (func): ability to include an addition custom likelihood function in the fit.
            the function looks like ``clnlikes = custon_lnlike(params)`` where ``params is a RxM array
            of fitting parameters, where R is the number of orbital paramters (can be passed in system.compute_model()),
            and M is the number of orbits we need model predictions for. It returns ``clnlikes`` which is an array of
            length M, or it can be a single float if M = 1.
        prev_result_filename (str): if passed a filename to an HDF5 file containing a orbitize.Result data,
            MCMC will restart from where it left off. 

    Written: Jason Wang, Henry Ngo, 2018
    """
    def __init__(self, system, num_temps=20, num_walkers=1000, num_threads=1, like='chi2_lnlike', custom_lnlike=None, prev_result_filename=None, use_c = True, use_gpu = False):

        super(MCMC, self).__init__(system, like=like, custom_lnlike=custom_lnlike, use_c = use_c, use_gpu = use_gpu)

        self.num_temps = num_temps
        self.num_walkers = num_walkers
        self.num_threads = num_threads
        
        # create an empty results object
        self.results = orbitize.results.Results(
            sampler_name=self.__class__.__name__,
            post=None,
            lnlike=None,
            tau_ref_epoch=system.tau_ref_epoch,
            data=self.system.data_table,
            num_secondary_bodies=system.num_secondary_bodies,
            fitting_basis=self.system.fitting_basis,
            basis=self.system.basis,
            extra_basis_args=self.system.extra_basis_kwargs
        )
        
        if self.num_temps > 1:
            self.use_pt = True
        else:
            self.use_pt = False
            self.num_temps = 1

        # get priors from the system class. need to remove and record fixed priors
        self.priors = []
        self.fixed_params = []

        self.sampled_param_idx = {}
        sampled_param_counter = 0
        for i, prior in enumerate(system.sys_priors):

            # check for fixed parameters
            if not hasattr(prior, "draw_samples"):
                self.fixed_params.append((i, prior))
            else:
                self.priors.append(prior)
                self.sampled_param_idx[self.system.labels[i]] = sampled_param_counter
                sampled_param_counter += 1

        # initialize walkers initial postions
        self.num_params = len(self.priors)

        if prev_result_filename is None:
            # initialize walkers initial postions

            init_positions = []
            for prior in self.priors:
                # draw them uniformly becase we don't know any better right now
                # TODO: be smarter in the future
                random_init = prior.draw_samples(num_walkers*self.num_temps)
                if self.num_temps > 1:
                    random_init = random_init.reshape([self.num_temps, num_walkers])

                init_positions.append(random_init)

            # save this as the current position for the walkers
            if self.use_pt:
                # make this an numpy array, but combine the parameters into a shape of (ntemps, nwalkers, nparams)
                # we currently have a list of [ntemps, nwalkers] with nparam arrays. We need to make nparams the third dimension
                self.curr_pos = np.dstack(init_positions)
            else:
                # make this an numpy array, but combine the parameters into a shape of (nwalkers, nparams)
                # we currently have a list of arrays where each entry is num_walkers prior draws for each parameter
                # We need to make nparams the second dimension, so we have to transpose the stacked array
                self.curr_pos = np.stack(init_positions).T
        else:
            # restart from previous walker positions
            self.results.load_results(prev_result_filename, append=True)

            prev_pos = self.results.curr_pos

            # check previous positions has the correct dimensions as we need given how this sampler was created. 
            expected_shape = (self.num_walkers, len(self.priors))
            if self.use_pt:
                expected_shape = (self.num_temps,) + expected_shape
            if prev_pos.shape != expected_shape:
                raise ValueError("Unable to restart chain. Saved walker positions has shape {0}, while current sampler needs {1}".format(prev_pos.shape, expected_shape))

            self.curr_pos = prev_pos

    def _fill_in_fixed_params(self, sampled_params):
        """
        Fills in the missing parameters from the chain that aren't being sampled

        Args:
            sampled_params (np.array): either 1-D array of size = number of sampled params, or 2-D array of shape (num_models, num_params)

        Returns:
            full_params (np.array): same number of dimensions as sampled_params, but with num_params including the fixed parameters
        """
        if len(self.fixed_params) == 0:
            # nothing to add
            return sampled_params

        # check if 1-D or 2-D
        twodim = np.ndim(sampled_params) == 2

        # insert in params
        for index, value in self.fixed_params:
            if twodim:
                sampled_params = np.insert(sampled_params, index, value, axis=1)
            else:
                sampled_params = np.insert(sampled_params, index, value)

        return sampled_params

    def _logl(self, params, use_c, use_gpu, include_logp=False):
        """
        log likelihood function that interfaces with the orbitize objects
        Comptues the sum of the log likelihoods of the data given the input model

        Args:
            params (np.array of float): MxR array
                of fitting parameters, where R is the number of
                parameters being fit, and M is the number of orbits
                we need model predictions for. Must be in the same order
                documented in System() above. If M=1, this can be a 1d array.

            include_logp (bool): if True, also include log prior in this function

        Returns:
            lnlikes (float): sum of all log likelihoods of the data given input model

        """
        if include_logp:
            if np.ndim(params) == 1:
                logp = orbitize.priors.all_lnpriors(params, self.priors)
                # escape if logp == -np.inf
                if np.isinf(logp):
                    return -np.inf
            else:
                logp = np.array([orbitize.priors.all_lnpriors(pset, self.priors)
                                 for pset in params])
        else:
            logp = 0  # don't include prior

        full_params = self._fill_in_fixed_params(params)
        if np.ndim(full_params) == 2:
            full_params = full_params.T

        return super(MCMC, self)._logl(full_params, use_c, use_gpu) + logp

    def _update_chains_from_sampler(self, sampler, num_steps=None):
        """
        Updates self.post, self.chain, and self.lnlike from the MCMC sampler

        Args:
            sampler (emcee.EnsembleSampler or ptemcee.Sampler): sampler object.
            num_steps (int): if not None, only stores the first num_steps number of steps
        """
        if num_steps is None:
            # use all the steps, grab total number of steps from dimension of chains
            num_steps = sampler.chain.shape[-2]

        self.chain = sampler.chain
        num_params = self.chain.shape[-1]

        if self.use_pt:
            # chain is shape: Ntemp x Nwalkers x Nsteps x Nparams
            self.post = sampler.chain[0, :, :num_steps].reshape(-1, num_params) # the reshaping flattens the chain
            # should also be picking out the lowest temperature logps
            self.lnlikes = sampler.loglikelihood[0, :, :num_steps].flatten()
            self.lnlikes_alltemps = sampler.loglikelihood[:, :, :num_steps]
        else:
            # chain is shape: Nwalkers x Nsteps x Nparams
            self.post = sampler.chain[:, :num_steps].reshape(-1, num_params)
            self.lnlikes = sampler.lnprobability[:, :num_steps].flatten()

            # convert posterior probability (returned by sampler objects) to likelihood (required by orbitize.results.Results)
            for i, orb in enumerate(self.post):
                self.lnlikes[i] -= orbitize.priors.all_lnpriors(orb, self.priors)

        # include fixed parameters in posterior
        self.post = self._fill_in_fixed_params(self.post)

    def validate_xyz_positions(self):
        """
        If using the XYZ basis, walkers might be initialized in an invalid region of parameter space. This function fixes that
        by replacing invalid positions by new randomly generated positions until all are valid.
        """
        if self.system.fitting_basis == 'XYZ':
            if self.use_pt:
                all_valid = False
                while not all_valid:
                    total_invalids = 0
                    for temp in range(self.num_temps):
                        to_stand = self.system.basis.to_standard_basis(self.curr_pos[temp,:,:].T.copy()).T

                        # Get invalids by checking ecc values for each companion
                        indices = [((i * 6) + 1) for i in range(self.system.num_secondary_bodies)]
                        invalids = np.where((to_stand[:, indices] < 0.) | (to_stand[:, indices] >= 1.))[0]

                        # Redraw samples for the invalid ones
                        if len(invalids) > 0:
                            newpos = []
                            for prior in self.priors:
                                randompos = prior.draw_samples(len(invalids))
                                newpos.append(randompos)
                            self.curr_pos[temp, invalids, :] = np.stack(newpos).T 
                            total_invalids += len(invalids)
                    if total_invalids == 0:
                        all_valid = True
                        print('All walker positions validated.')
            else:
                all_valid = False
                while not all_valid:
                    total_invalids = 0
                    to_stand = self.system.basis.to_standard_basis(self.curr_pos[:,:].T.copy()).T

                    # Get invalids by checking ecc values for each companion
                    indices = [((i * 6) + 1) for i in range(self.system.num_secondary_bodies)]
                    invalids = np.where((to_stand[:, indices] < 0.) | (to_stand[:, indices] >= 1.))[0]                    

                    # Redraw saples for the invalid ones
                    if len(invalids) > 0:
                        newpos = []
                        for prior in self.priors:
                            randompos = prior.draw_samples(len(invalids))
                            newpos.append(randompos)
                        self.curr_pos[invalids, :] = np.stack(newpos).T 
                        total_invalids += len(invalids)
                    if total_invalids == 0:
                        all_valid = True
                        print('All walker positions validated.')


    def run_sampler(self, total_orbits, burn_steps=0, thin=1, examine_chains=False, output_filename=None, periodic_save_freq=None):
        """
        Runs PT MCMC sampler. Results are stored in ``self.chain`` and ``self.lnlikes``.
        Results also added to ``orbitize.results.Results`` object (``self.results``)

        .. Note:: Can be run multiple times if you want to pause and inspect things.
            Each call will continue from the end state of the last execution.

        Args:
            total_orbits (int): total number of accepted possible
                orbits that are desired. This equals
                ``num_steps_per_walker`` x ``num_walkers``
            burn_steps (int): optional paramter to tell sampler
                to discard certain number of steps at the beginning
            thin (int): factor to thin the steps of each walker
                by to remove correlations in the walker steps
            examine_chains (boolean): Displays plots of walkers at each step by
                running `examine_chains` after `total_orbits` sampled.
            output_filename (str): Optional filepath for where results file can be saved.
            periodic_save_freq (int): Optionally, save the current results into ``output_filename``
                every nth step while running, where n is value passed into this variable. 

        Returns:
            ``emcee.sampler`` object: the sampler used to run the MCMC
        """
<<<<<<< HEAD

        if use_c is None:
            use_c = self.use_c
        if use_gpu is None:
            use_gpu = self.use_gpu

        if self.use_pt:
            sampler = ptemcee.Sampler(
                self.num_walkers, self.num_params, self._logl, orbitize.priors.all_lnpriors,
                ntemps=self.num_temps, threads=self.num_threads, logpargs=[self.priors, ]
            )
        else:
            if self.num_threads != 1:
                print('Setting num_threads=1. If you want parallel processing for emcee implemented in orbitize, let us know.')
                self.num_threads = 1

            sampler = emcee.EnsembleSampler(
                self.num_walkers, self.num_params, self._logl,
                kwargs={'include_logp': True}
            )
                
=======
>>>>>>> 00b05758
        if periodic_save_freq is not None and output_filename is None:
            raise ValueError("output_filename must be defined for periodic saving of the chains")
        if periodic_save_freq is not None and not isinstance(periodic_save_freq, int):
            raise TypeError("periodic_save_freq must be an integer")
        
        nsteps = int(np.ceil(total_orbits / self.num_walkers))
        if nsteps <= 0:
            raise ValueError("Total_orbits must be greater than num_walkers.")

        with Pool(processes=self.num_threads) as pool: 
            if self.use_pt:
                sampler = ptemcee.Sampler(
                    self.num_walkers, self.num_params, self._logl, orbitize.priors.all_lnpriors,
                    ntemps=self.num_temps, threads=self.num_threads, logpargs=[self.priors, ]
                )
            else:
                # if self.num_threads != 1:
                #     print('Setting num_threads=1. If you want parallel processing for emcee implemented in orbitize, let us know.')
                #     self.num_threads = 1

                sampler = emcee.EnsembleSampler(
                    self.num_walkers, self.num_params, self._logl, pool=pool,
                    kwargs={'include_logp': True}
                )

            print("Starting Burn in")
            for i, state in enumerate(sampler.sample(self.curr_pos, iterations=burn_steps, thin=thin)):
                if self.use_pt:
                    self.curr_pos = state[0]
                else:
                    self.curr_pos = state.coords

                if (i+1) % 5 == 0:
                    print(str(i+1)+'/'+str(burn_steps)+' steps of burn-in complete', end='\r')

                if periodic_save_freq is not None:
                    if (i+1) % periodic_save_freq == 0: # we've completed i+1 steps
                        self.results.curr_pos = self.curr_pos
                        self.results.save_results(output_filename)

            sampler.reset()
            print('')
            print('Burn in complete. Sampling posterior now.')

            saved_upto = 0 # keep track of how many steps of this chain we've saved. this is the next index that needs to be saved 
            for i, state in enumerate(sampler.sample(self.curr_pos, iterations=nsteps, thin=thin)):
                if self.use_pt:
                    self.curr_pos = state[0]
                else:
                    self.curr_pos = state.coords
                    
                # print progress statement
                if (i+1) % 5 == 0:
                    print(str(i+1)+'/'+str(nsteps)+' steps completed', end='\r')

                if periodic_save_freq is not None:
                    if (i+1) % periodic_save_freq == 0: # we've completed i+1 steps
                        self._update_chains_from_sampler(sampler, num_steps=i+1)

                        # figure out what is the new chunk of the chain and corresponding lnlikes that have been computed before last save
                        # grab the current posterior and lnlikes and reshape them to have the Nwalkers x Nsteps dimension again
                        post_shape = self.post.shape
                        curr_chain_shape = (self.num_walkers, post_shape[0]//self.num_walkers, post_shape[-1])
                        curr_chain = self.post.reshape(curr_chain_shape)
                        curr_lnlike_chain = self.lnlikes.reshape(curr_chain_shape[:2])
                        # use the reshaped arrays and find the new steps we computed
                        curr_chunk = curr_chain[:, saved_upto:i+1]
                        curr_chunk = curr_chunk.reshape(-1, curr_chunk.shape[-1]) # flatten nwalkers x nsteps dim
                        curr_lnlike_chunk = curr_lnlike_chain[:, saved_upto:i+1].flatten()

                        # add this current chunk to the results object (which already has all the previous chunks saved)
                        self.results.add_samples(curr_chunk, curr_lnlike_chunk, 
                                                    labels=self.system.labels, curr_pos=self.curr_pos)
                        self.results.save_results(output_filename)
                        saved_upto = i+1

            print('')
            self._update_chains_from_sampler(sampler)

            if periodic_save_freq is None:
                # need to save everything
                self.results.add_samples(self.post, self.lnlikes, labels=self.system.labels, curr_pos=self.curr_pos)
            elif saved_upto < nsteps:
                # just need to save the last few
                # same code as above except we just need to grab the last few
                post_shape = self.post.shape
                curr_chain_shape = (self.num_walkers, post_shape[0]//self.num_walkers, post_shape[-1])
                curr_chain = self.post.reshape(curr_chain_shape)
                curr_lnlike_chain = self.lnlikes.reshape(curr_chain_shape[:2])
                curr_chunk = curr_chain[:, saved_upto:]
                curr_chunk = curr_chunk.reshape(-1, curr_chunk.shape[-1]) # flatten nwalkers x nsteps dim
                curr_lnlike_chunk = curr_lnlike_chain[:, saved_upto:].flatten()

                self.results.add_samples(curr_chunk, curr_lnlike_chunk, 
                                                    labels=self.system.labels, curr_pos=self.curr_pos)

            if output_filename is not None:
                self.results.save_results(output_filename)

            print('Run complete')
        # Close pool
        if examine_chains:
            self.examine_chains()

        return sampler

    def examine_chains(self, param_list=None, walker_list=None, n_walkers=None, step_range=None, transparency = 1):
        """
        Plots position of walkers at each step from Results object. Returns list of figures, one per parameter
        Args:
            param_list: List of strings of parameters to plot (e.g. "sma1")
                If None (default), all parameters are plotted
            walker_list: List or array of walker numbers to plot
                If None (default), all walkers are plotted
            n_walkers (int): Randomly select `n_walkers` to plot
                Overrides walker_list if this is set
                If None (default), walkers selected as per `walker_list`
            step_range (array or tuple): Start and end values of step numbers to plot
                If None (default), all the steps are plotted
            transparency (int or float): Determines visibility of the plotted function
                If 1 (default) results plot at 100% opacity

        Returns:
            List of ``matplotlib.pyplot.Figure`` objects:
                Walker position plot for each parameter selected

        (written): Henry Ngo, 2019
        """

        # Get the flattened chain from Results object (nwalkers*nsteps, nparams)
        flatchain = np.copy(self.results.post)
        total_samples, n_params = flatchain.shape
        n_steps = np.int(total_samples/self.num_walkers)
        # Reshape it to (nwalkers, nsteps, nparams)
        chn = flatchain.reshape((self.num_walkers, n_steps, n_params))

        # Get list of walkers to use
        if n_walkers is not None:  # If n_walkers defined, randomly choose that many walkers
            walkers_to_plot = np.random.choice(self.num_walkers, size=n_walkers, replace=False)
        elif walker_list is not None:  # if walker_list is given, use that list
            walkers_to_plot = np.array(walker_list)
        else:  # both n_walkers and walker_list are none, so use all walkers
            walkers_to_plot = np.arange(self.num_walkers)

        # Get list of parameters to use
        if param_list is None:
            params_to_plot = np.arange(n_params)
        else:  # build list from user input strings
            params_plot_list = []
            for i in param_list:
                if i in self.system.basis.param_idx:
                    params_plot_list.append(self.system.basis.param_idx[i])
                else:
                    raise Exception('Invalid param name: {}. See system.basis.param_idx.'.format(i))
            params_to_plot = np.array(params_plot_list)

        # Loop through each parameter and make plot
        output_figs = []
        for pp in params_to_plot:
            fig, ax = plt.subplots()
            for ww in walkers_to_plot:
                ax.plot(chn[ww, :, pp], 'k-', alpha = transparency)
            ax.set_xlabel('Step')
            if step_range is not None:  # Limit range shown if step_range is set
                ax.set_xlim(step_range)
            output_figs.append(fig)
        
        # Return
        return output_figs

    def chop_chains(self, burn, trim=0):
        """
        Permanently removes steps from beginning (and/or end) of chains from the Results object.
        Also updates `curr_pos` if steps are removed from the end of the chain

        Args:
            burn (int): The number of steps to remove from the beginning of the chains
            trim (int): The number of steps to remove from the end of the chians (optional)

        Returns:
            None. Updates self.curr_pos and the `Results` object.
            .. Warning:: Does not update bookkeeping arrays within `MCMC` sampler object.

        (written): Henry Ngo, 2019
        """

        # Retrieve information from results object
        flatchain = np.copy(self.results.post)
        total_samples, n_params = flatchain.shape
        n_steps = np.int(total_samples/self.num_walkers)
        # TODO: May have to change this to merge with other branches
        flatlnlikes = np.copy(self.results.lnlike)

        # Reshape chain to (nwalkers, nsteps, nparams)
        chn = flatchain.reshape((self.num_walkers, n_steps, n_params))
        # Reshape lnlike to (nwalkers, nsteps)
        lnlikes = flatlnlikes.reshape((self.num_walkers, n_steps))

        # Find beginning and end indices for steps to keep
        keep_start = burn
        keep_end = n_steps - trim
        n_chopped_steps = n_steps - trim - burn

        # Update arrays in `sampler`: chain, lnlikes, lnlikes_alltemps (if PT), post
        chopped_chain = chn[:, keep_start:keep_end, :]
        chopped_lnlikes = lnlikes[:, keep_start:keep_end]

        # Update current position if trimmed from edge
        if trim > 0:
            self.curr_pos = chopped_chain[:, -1, :]

        # Flatten likelihoods and samples
        flat_chopped_chain = chopped_chain.reshape(self.num_walkers*n_chopped_steps, n_params)
        flat_chopped_lnlikes = chopped_lnlikes.reshape(self.num_walkers*n_chopped_steps)

        # Update results object associated with this sampler
        self.results = orbitize.results.Results(
            sampler_name=self.__class__.__name__,
            post=flat_chopped_chain,
            lnlike=flat_chopped_lnlikes,
            tau_ref_epoch=self.system.tau_ref_epoch,
            labels=self.system.labels,
            num_secondary_bodies=self.system.num_secondary_bodies,
            fitting_basis=self.system.fitting_basis,
            basis=self.system.basis,
            extra_basis_args=self.system.extra_basis_kwargs,
            data = self.results.data
        )

        # Print a confirmation
        print('Chains successfully chopped. Results object updated.')

    def check_prior_support(self,):
        """
        Review the positions of all MCMC walkers, to verify that they are supported by the prior space.
        This function will raise a descriptive ValueError if any positions lie outside prior support.
        Otherwise, it will return nothing.
        Args:
            None.
        Returns:
            None.
        (written): Adam Smith, 2021
        """

        # Flatten the walker/temperature positions for ease of manipulation.
        all_positions = self.curr_pos.reshape(self.num_walkers*self.num_temps,self.num_params)
        
        # Placeholder list to track any bad parameters that come up.
        bad_parameters = []

        # If there are no covarient priors, loop on each variable to locate any out-of-place parameters. (this is why we transpose the walkers)
        if not np.any([prior.is_correlated for prior in self.priors]):
            for i, x in enumerate(all_positions.T):
                # Any issues with this parameter?
                lnprob = self.priors[i].compute_lnprob(np.array(x))
                supported = np.isfinite(lnprob).all() == True

                if supported == False:
                    # Problem detected. Take note and continue the loop - we want to catch all the problem parameters.
                    bad_parameters.append(str(i))

            # Throw our ValueError if necessary,
            if len(bad_parameters) > 0:
                raise ValueError("Attempting to start with walkers outside of prior support: check parameter(s) "+', '.join(bad_parameters))

        # We're not done yet, however. There may be errors in covariant priors; run a check for that.
        else:
            for y in all_positions:
                lnprob = orbitize.priors.all_lnpriors(y,self.priors)
                if not np.isfinite(lnprob).all():
                    raise ValueError("Attempting to start with walkers outside of prior support: covariant prior failure.")
        
        # otherwise exit the function and continue.
        return<|MERGE_RESOLUTION|>--- conflicted
+++ resolved
@@ -49,11 +49,7 @@
     def run_sampler(self, total_orbits, use_c = None, use_gpu = None):
         pass
 
-<<<<<<< HEAD
-    def _logl(self, params, hipparcos=False, use_c, use_gpu):
-=======
-    def _logl(self, params):
->>>>>>> 00b05758
+    def _logl(self, params, use_c=True, use_gpu=False, hipparcos=False):
         """
         log likelihood function that interfaces with the orbitize objects
         Comptues the sum of the log likelihoods of the data given the input model
@@ -70,15 +66,7 @@
 
         """
         # compute the model based on system params
-<<<<<<< HEAD
         model, jitter = self.system.compute_model(params, use_c = use_c, use_gpu = use_gpu)
-=======
-        # jitter output from compute model
-
-        # TODO SOFIA: pass in self.system.rebound keyword here
-
-        model, jitter = self.system.compute_model(params)
->>>>>>> 00b05758
 
         # fold data/errors to match model output shape. In particualr, quant1/quant2 are interleaved
         data = np.array([self.system.data_table['quant1'], self.system.data_table['quant2']]).T
@@ -137,13 +125,7 @@
     """
     def __init__(self, system, like='chi2_lnlike', custom_lnlike=None, use_c = True, use_gpu = False):
 
-<<<<<<< HEAD
         super(OFTI, self).__init__(system, like=like, custom_lnlike=custom_lnlike, use_c = use_c, use_gpu = use_gpu)
-      
-=======
-    def __init__(self, system, like='chi2_lnlike', custom_lnlike=None):
-
-        super(OFTI, self).__init__(system, like=like, custom_lnlike=custom_lnlike)
 
         if (
             (self.system.hipparcos_IAD is not None) or 
@@ -158,7 +140,6 @@
                 """
             )
 
->>>>>>> 00b05758
         # compute priors and columns containing ra/dec and sep/pa
         self.priors = self.system.sys_priors
 
@@ -233,7 +214,7 @@
             extra_basis_args=self.system.extra_basis_kwargs
         )
 
-    def prepare_samples(self, num_samples, use_c = None, use_gpu = None):
+    def prepare_samples(self, num_samples, use_c = True, use_gpu = False):
         """
         Prepare some orbits for rejection sampling. This draws random orbits
         from priors, and performs scale & rotate.
@@ -246,18 +227,12 @@
             np.array: array of prepared samples. The first dimension has size of
             num_samples. This should be passed into ``OFTI.reject()``
         """
-
-<<<<<<< HEAD
-        # TODO: modify to work for multi-planet systems
 
         if use_c is None:
             use_c = self.use_c
         if use_gpu is None:
             use_gpu = self.use_gpu
 
-
-=======
->>>>>>> 00b05758
         # generate sample orbits
         samples = np.empty([len(self.priors), num_samples])
         for i in range(len(self.priors)):
@@ -407,11 +382,7 @@
 
         return saved_orbits, lnlikes
 
-<<<<<<< HEAD
-    def _sampler_process(self, output, total_orbits, num_cores, use_c, use_gpu, num_samples=10000, Value=0, lock=None):
-=======
-    def _sampler_process(self, output, total_orbits, num_samples=10000, Value=0, lock=None):
->>>>>>> 00b05758
+    def _sampler_process(self, output, total_orbits, use_c, use_gpu, num_samples=10000, Value=0, lock=None):
         """
         Runs OFTI until it finds the number of total accepted orbits desired.
         Meant to be called by run_sampler.
@@ -462,7 +433,7 @@
         output.put((np.array(output_orbits), output_lnlikes))
         return (np.array(output_orbits), output_lnlikes)
 
-    def run_sampler(self, total_orbits, num_samples=10000, num_cores=None, use_c=None, use_gpu=None):
+    def run_sampler(self, total_orbits, num_samples=10000, num_cores=None, use_c=True, use_gpu=False):
         """
         Runs OFTI in parallel on multiple cores until we get the number of total accepted orbits we want.
         Args:
@@ -506,13 +477,8 @@
             processes = [
                 mp.Process(
                     target=self._sampler_process,
-<<<<<<< HEAD
-                    args=(output,nrun_per_core,num_cores,use_c,use_gpu,num_samples,
-                        orbits_saved,lock)
-=======
-                    args=(output, nrun_per_core, num_samples,
+                    args=(output, nrun_per_core, use_c, use_gpu, num_samples,
                           orbits_saved, lock)
->>>>>>> 00b05758
                 ) for x in range(num_cores)
             ]
 
@@ -720,7 +686,7 @@
 
         return sampled_params
 
-    def _logl(self, params, use_c, use_gpu, include_logp=False):
+    def _logl(self, params, use_c=True, use_gpu=False, include_logp=False):
         """
         log likelihood function that interfaces with the orbitize objects
         Comptues the sum of the log likelihoods of the data given the input model
@@ -840,7 +806,7 @@
                         print('All walker positions validated.')
 
 
-    def run_sampler(self, total_orbits, burn_steps=0, thin=1, examine_chains=False, output_filename=None, periodic_save_freq=None):
+    def run_sampler(self, total_orbits, burn_steps=0, thin=1, examine_chains=False, output_filename=None, periodic_save_freq=None, use_c=True, use_gpu=False):
         """
         Runs PT MCMC sampler. Results are stored in ``self.chain`` and ``self.lnlikes``.
         Results also added to ``orbitize.results.Results`` object (``self.results``)
@@ -865,30 +831,12 @@
         Returns:
             ``emcee.sampler`` object: the sampler used to run the MCMC
         """
-<<<<<<< HEAD
 
         if use_c is None:
             use_c = self.use_c
         if use_gpu is None:
             use_gpu = self.use_gpu
 
-        if self.use_pt:
-            sampler = ptemcee.Sampler(
-                self.num_walkers, self.num_params, self._logl, orbitize.priors.all_lnpriors,
-                ntemps=self.num_temps, threads=self.num_threads, logpargs=[self.priors, ]
-            )
-        else:
-            if self.num_threads != 1:
-                print('Setting num_threads=1. If you want parallel processing for emcee implemented in orbitize, let us know.')
-                self.num_threads = 1
-
-            sampler = emcee.EnsembleSampler(
-                self.num_walkers, self.num_params, self._logl,
-                kwargs={'include_logp': True}
-            )
-                
-=======
->>>>>>> 00b05758
         if periodic_save_freq is not None and output_filename is None:
             raise ValueError("output_filename must be defined for periodic saving of the chains")
         if periodic_save_freq is not None and not isinstance(periodic_save_freq, int):
