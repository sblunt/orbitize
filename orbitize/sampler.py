--- conflicted
+++ resolved
@@ -309,19 +309,8 @@
         Runs OFTI in parallel on multiple cores until we get the number of total accepted orbits we want.
         Args:
             total_orbits (int): total number of accepted orbits desired by user
-
-<<<<<<< HEAD
-
-
-        self.results.add_samples(
-            np.array(output_orbits),
-            output_lnlikes, self.system.labels
-        )
-=======
             num_samples (int): number of orbits to prepare for OFTI to run
                 rejection sampling on. Defaults to 10000.
->>>>>>> 82559ee4
-
             num_cores (int): the number of cores to run OFTI on. Defaults to
                              number of cores availabe.
         Return:
