import orbitize.lnlike
import orbitize.priors
import sys
import abc
import numpy as np
import emcee

# Python 2 & 3 handle ABCs differently
if sys.version_info[0] < 3:
    ABC = abc.ABCMeta('ABC', (), {})
else:
    ABC = abc.ABC

class Sampler(ABC):
    """
    Abstract base class for sampler objects.
    All sampler objects should inherit from this class.
    (written): Sarah Blunt, 2018
    """

    def __init__(self, system, like='chi2_lnlike'):
        self.system = system

        # check if likliehood fuction is a string of a function
        if callable(like):
            self.lnlike = like
        else:
            self.lnlike = getattr(orbitize.lnlike, like)

    @abc.abstractmethod
    def run_sampler(self, total_orbits):
        pass


class OFTI(Sampler):
    """
    OFTI Sampler
    Args:
        lnlike (string): name of likelihood function in ``lnlike.py``
        system (system.System): system.System object
    """
    def __init__(self, system, like='chi2_lnlike'):
        super(OFTI, self).__init__(system, like=like)

    def prepare_samples(self, num_samples):
        """
        Prepare some orbits for rejection sampling. This draws random orbits
        from priors, and performs scale & rotate.
        Args:
            num_samples (int): number of orbits to prepare for OFTI to run
                rejection sampling on
        Return:
            np.array: array of prepared samples. The first dimension has size of num_samples. 
            This should be passed into ``reject()``
        (written):Isabel Angelo & Sarah Blunt (2018)
        """
        #to do: modify to work for multi-planet systems
        
        pri = self.system.sys_priors
        
        #generate sample orbits
        samples = np.empty([len(pri), num_samples])
        for i in range(len(pri)): 
            samples[i, :] = pri[i].draw_samples(num_samples)
        
        #compute seppa of generated orbits   
        ra, dec, vc = map(kepler.calc_orbit, samples)
        sep, pa = self.system.radec2seppa(ra, dec)
        
        #compute observational uncertainties in seppa
        
        if len(self.system.seppa != 0): #check for seppa data
            #extract from data table
            seppa_index = self.system.seppa[0][0]
            
            sep_observed = self.system.data_table[seppa_index][1]
            sep_err = self.system.data_table[seppa_index][2]
            pa_observed = self.system.data_table[seppa_index][3]
            pa_err = self.system.data_table[seppa_index][4]
            
        else: #for if there are only radec datatypes
            #extract from data table and convert to seppa
            radec_index = self.system.radec[0][0]
            
            ra_observed = self.system.data_table[radec_index][1]
            ra_err = self.system.data_table[radec_index][2]
            dec_observed = self.system.data_table[radec_index][3]
            dec_err = self.system.data_table[radec_index][4]
            
            sep_observed, pa_observed = self.system.radec2seppa(ra_observed, dec_observed)
            sep_err, pa_err = self.system.radec2seppa(ra_err, dec_err)    
        
        #generate offsets from observational uncertainties
        sep_offsets = sep_err * np.random.randn(sep.size)
        pa_offsets = pa_err * np.random.randn(pa.size)  
        

        #perform scale-and-rotate
        samples[0] *= (sep_observed + sep_err)/sep
        samples[3] += ((pa_observed - pa + pa_err) % 360)
        
        return samples
        

    def reject(self, orbit_configs):
        """
        Runs rejection sampling on some prepared samples
        Args:
            orbit_configs (np.array): array of prepared samples. The first dimension has size `num_samples`. This should be the output of ``prepare_samples()``
        Return:
            np.array: a subset of orbit_configs that are accepted based on the data.
            
        (written):Isabel Angelo (2018)    
        """
        #generate seppa for all remaining epochs
        ra, dec, vc = kepler.calc_orbit(orbit_configs) #how to edit this to generate for all epoch?
        sep, pa = self.system.radec2seppa(ra, dec)
        
        #compute probability for each orbit        
        seppa_obs = np.column_stack((self.system.data_table[seppa_index][1],self.system.data_table[seppa_index][3]))
        seppa_errs = np.column_stack((self.system.data_table[seppa_index][2],self.system.data_table[seppa_index][4]))

        chi2 = [lnlike.chi2_lnlike(data, errors, orbit) for orbit in orbit_configs]
        #CHECK: dimensions of chi2 should be n_orbits x n_epochs x 2
        
        #convert to probability
        chi2_sum = np.sum(chi2, axis = 1) #sum over all epochs
        p = np.e**(-chi2_sum/2.)
        
        #reject orbits with p<randomly generate number until desired orbits reached
        max_orbits = 10000 #default, should be left to user
        saved_orbits = ([])
        
        for prob in p:
            if prob < np.random.random():
                np.append(saved_orbits,samples[prob.index])
            if len(saved_orbits) >= max_orbits:
                break
        
        return saved_orbits
                

    def run_sampler(self, total_orbits):
        """
<<<<<<< HEAD
        Runs OFTI until we get the number of total accepted orbits we want. 
=======
        Runs OFTI until we get the number of total accepted orbits we want.

>>>>>>> 43ad629e
        Args:
            total_orbits (int): total number of accepted possible orbits that
                are desired
        Return:
            np.array: array of accepted orbits. First dimension has size ``total_orbits``.
        """
        # this function shold first check if we have reached enough orbits, and break when we do

        # put outputs of calc_orbit into format specified by mask passed from System object. Feed these arrays of data, model, and errors into lnlike.py
        pass


class PTMCMC(Sampler):
    """
    Parallel-Tempered MCMC Sampler using the emcee Affine-infariant sampler

    NOTE: emcee will no longer support PTSampler in emcee v3.0. Would need to use ptemcee instead (or use the EnsembleSampler)

    Args:
        lnlike (string): name of likelihood function in ``lnlike.py``
        system (system.System): system.System object
        num_temps (int): number of temperatures to run the sampler at
        num_walkers (int): number of walkers at each temperature
        num_threads (int): number of threads to use for parallelization (default=1)

    (written): Jason Wang, Henry Ngo, 2018
    """
    def __init__(self, lnlike, system, num_temps, num_walkers, num_threads=1):
        super(PTMCMC, self).__init__(system, like=lnlike)
        self.num_temps = num_temps
        self.num_walkers = num_walkers
        self.num_threads = num_threads

        # get priors from the system class
        self.priors = system.sys_priors

        # initialize walkers initial postions
        self.num_params = len(self.priors)
        init_positions = []
        for prior in self.priors:
            # draw them uniformly becase we don't know any better right now
            # todo: be smarter in the future
            random_init = prior.draw_samples(num_walkers*num_temps).reshape([num_temps, num_walkers])

            init_positions.append(random_init)

        # make this an numpy array, but combine the parameters into a shape of (ntemps, nwalkers, nparams)
        # we currently have a list of [ntemps, nwalkers] with nparam arrays. We need to make nparams the third dimension
        # save this as the current position
        self.curr_pos = np.dstack(init_positions)

    def run_sampler(self, total_orbits, burn_steps=0, thin=1):
        """
        Runs PT MCMC sampler. Results are stored in self.chain, and self.lnlikes

        Can be run multiple times if you want to pause and insepct things.
        Each call will continue from the end state of the last execution

        Args:
            total_orbits (int): total number of accepted possible
                orbits that are desired. This equals
                ``num_steps_per_walker``x``num_walkers``
            burn_steps (int): optional paramter to tell sampler
                to discard certain number of steps at the beginning
            thin (int): factor to thin the steps of each walker
                by to remove correlations in the walker steps

        Returns:
            emcee.sampler object
        """
        sampler = emcee.PTSampler(self.num_temps, self.num_walkers, self.num_params, self._logl,orbitize.priors.all_lnpriors, threads=self.num_threads, logpargs=[self.priors,] )


        for pos, lnprob, lnlike in sampler.sample(self.curr_pos, iterations=burn_steps, thin=thin):
            pass

        sampler.reset()
        self.curr_pos = pos
        print('Burn in complete')

        for pos, lnprob, lnlike in sampler.sample(pos, lnprob0=lnprob, lnlike0=lnlike,
                                                        iterations=total_orbits, thin=thin):
            pass

        self.curr_pos = pos
        self.chain = sampler.chain
        self.lnlikes = sampler.lnprobability

        return sampler

    def _logl(self, params):
        """
        log likelihood function for emcee that interfaces with the orbitize objectts
        Comptues the sum of the log likelihoods of all the data given the input model

        Args:
            params (np.array): 1-D numpy array of size self.num_params

        Returns:
            lnlikes (float): sum of all log likelihoods of the data given input model

        """
        # compute the model based on system params
        model = self.system.compute_model(params)

        # fold data/errors to match model output shape. In particualr, quant1/quant2 are interleaved
        data = np.array([self.system.data_table['quant1'], self.system.data_table['quant2']]).T
        errs = np.array([self.system.data_table['quant1_err'], self.system.data_table['quant2_err']]).T

        # todo: THIS ONLY WORKS FOR 1 PLANET. Could in the future make this a for loop to work for multiple planets.
        seppa_indices = np.union1d(self.system.seppa[0], self.system.seppa[1])

        # compute lnlike now
        lnlikes =  self.lnlike(data, errs, model, seppa_indices)

        # return sum of lnlikes (aka product of likeliehoods)
        return np.nansum(lnlikes)
<<<<<<< HEAD
=======

class EnsembleMCMC(Sampler):
    """
    Affine-Invariant Ensemble MCMC Sampler using emcee

    Args:
        lnlike (string): name of likelihood function in ``lnlike.py``
        system (system.System): system.System object
        num_walkers (int): number of walkers at each temperature
        num_threads (int): number of threads to use for parallelization (default=1)

    (written): Jason Wang, Henry Ngo, 2018
    """
    def __init__(self, lnlike, system, num_walkers, num_threads=1):
        super(EnsembleMCMC, self).__init__(system, like=lnlike)
        self.num_walkers = num_walkers
        self.num_threads = num_threads

        # get priors from the system class
        self.priors = system.sys_priors

        # initialize walkers initial postions
        self.num_params = len(self.priors)
        init_positions = []
        for prior in self.priors:
            # draw them uniformly becase we don't know any better right now
            # todo: be smarter in the future
            random_init = prior.draw_samples(num_walkers)

            init_positions.append(random_init)

        # make this an numpy array, but combine the parameters into a shape of (nwalkers, nparams)
        # we currently have a list of arrays where each entry is num_walkers prior draws for each parameter
        # We need to make nparams the second dimension, so we have to transpose the stacked array
        self.curr_pos = np.stack(init_positions).T

    def run_sampler(self, total_orbits, burn_steps=0, thin=1):
        """
        Runs the Affine-Invariant MCMC sampler. Results are stored in self.chain, and self.lnlikes

        Can be run multiple times if you want to pause and inspect things.
        Each call will continue from the end state of the last execution

        Args:
            total_orbits (int): total number of accepted possible
                orbits that are desired. This equals
                ``num_steps_per_walker``x``num_walkers``
            burn_steps (int): optional paramter to tell sampler
                to discard certain number of steps at the beginning
            thin (int): factor to thin the steps of each walker
                by to remove correlations in the walker steps

        Returns:
            emcee.sampler object
        """
        # sampler = emcee.EnsembleSampler(num_walkers, self.num_params, self._logl, orbitize.priors.all_lnpriors, threads=num_threads, logpargs=[self.priors,] )
        sampler = emcee.EnsembleSampler(self.num_walkers, self.num_params, self._logl, threads=self.num_threads)

        for pos, lnprob, lnlike in sampler.sample(self.curr_pos, iterations=burn_steps, thin=thin):
            pass

        sampler.reset()
        self.curr_pos = pos
        print('Burn in complete')

        for pos, lnprob, lnlike in sampler.sample(pos, lnprob0=lnprob, iterations=total_orbits, thin=thin):
            pass

        self.curr_pos = pos
        self.chain = sampler.chain
        self.lnlikes = sampler.lnprobability

        return sampler

    def _logl(self, params):
        """
        log likelihood function for emcee that interfaces with the orbitize objectts
        Comptues the sum of the log likelihoods of all the data given the input model

        Args:
            params (np.array): 1-D numpy array of size self.num_params

        Returns:
            lnlikes (float): sum of all log likelihoods of the data given input model

        """
        # compute the model based on system params
        model = self.system.compute_model(params)

        # fold data/errors to match model output shape. In particualr, quant1/quant2 are interleaved
        data = np.array([self.system.data_table['quant1'], self.system.data_table['quant2']]).T
        errs = np.array([self.system.data_table['quant1_err'], self.system.data_table['quant2_err']]).T

        # todo: THIS ONLY WORKS FOR 1 PLANET. Could in the future make this a for loop to work for multiple planets.
        seppa_indices = np.union1d(self.system.seppa[0], self.system.seppa[1])

        # compute lnlike now
        lnlikes =  self.lnlike(data, errs, model, seppa_indices)

        # return sum of lnlikes (aka product of likeliehoods)
        return np.nansum(lnlikes)
>>>>>>> 43ad629e
<|MERGE_RESOLUTION|>--- conflicted
+++ resolved
@@ -142,12 +142,8 @@
 
     def run_sampler(self, total_orbits):
         """
-<<<<<<< HEAD
         Runs OFTI until we get the number of total accepted orbits we want. 
-=======
-        Runs OFTI until we get the number of total accepted orbits we want.
-
->>>>>>> 43ad629e
+
         Args:
             total_orbits (int): total number of accepted possible orbits that
                 are desired
@@ -265,8 +261,6 @@
 
         # return sum of lnlikes (aka product of likeliehoods)
         return np.nansum(lnlikes)
-<<<<<<< HEAD
-=======
 
 class EnsembleMCMC(Sampler):
     """
@@ -367,5 +361,4 @@
         lnlikes =  self.lnlike(data, errs, model, seppa_indices)
 
         # return sum of lnlikes (aka product of likeliehoods)
-        return np.nansum(lnlikes)
->>>>>>> 43ad629e
+        return np.nansum(lnlikes)