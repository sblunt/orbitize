--- conflicted
+++ resolved
@@ -414,11 +414,7 @@
    "name": "python",
    "nbconvert_exporter": "python",
    "pygments_lexer": "ipython3",
-<<<<<<< HEAD
    "version": "3.7.3"
-=======
-   "version": "3.6.9"
->>>>>>> f95a94a9
   }
  },
  "nbformat": 4,
